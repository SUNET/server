#gallerycontent { margin-top: 2.8em; overflow: visible; }
<<<<<<< HEAD
#g-settings {position: absolute; left 13.5em; top: 0;}
=======
#g-settings {position: absolute; left: 13.5em; top: 0;}
>>>>>>> 46d6fd15
div#controls input[type=button] { -webkit-transition: opacity 0.5s ease-in-out; -moz-transition: opacity 0.5s ease-in-out; -o-transition: opacity 0.5s ease-in-out; opacity: 1; position:absolute; right:13.5em; top:0em; }
input[type=button]:disabled { opacity: 0.5 }
.ui-dialog tr {background-color: #eee;}
.ui-dialog input {width: 90%;}

div.gallery_div {position:relative; display: inline-block; height: 150px; width: 150px; margin: 5px;}
div.miniature_border {position:absolute; height: 150px; -moz-transition-duration: 0.2s; -o-transition-duration:0.2s;  -webkit-transition-duration: .2s; background-position: 50%;}
div.line {display:inline-block; border: 0; width: auto; height: 160px}
div.gallery_div img{position:absolute; top: 1; left: 0; -moz-transition-duration: 0.3s; -o-transition-duration:0.3s; -webkit-transition-duration: 0.3s; height:150px; width: auto;}
div.gallery_div img.shrinker {width:80px !important;}
div.title { opacity: 0; text-align: center; vertical-align: middle; font-family: Arial; font-size: 12px; border: 0; position: absolute; text-overflow: ellipsis; bottom: 20px; right:-5px; height:auto; padding: 5px; width: 140px; background-color: black; color: white; -webkit-transition: opacity 0.5s;  z-index:1000; border-radius: 7px}
div.visible { opacity: 0.8;}<|MERGE_RESOLUTION|>--- conflicted
+++ resolved
@@ -1,9 +1,5 @@
 #gallerycontent { margin-top: 2.8em; overflow: visible; }
-<<<<<<< HEAD
-#g-settings {position: absolute; left 13.5em; top: 0;}
-=======
 #g-settings {position: absolute; left: 13.5em; top: 0;}
->>>>>>> 46d6fd15
 div#controls input[type=button] { -webkit-transition: opacity 0.5s ease-in-out; -moz-transition: opacity 0.5s ease-in-out; -o-transition: opacity 0.5s ease-in-out; opacity: 1; position:absolute; right:13.5em; top:0em; }
 input[type=button]:disabled { opacity: 0.5 }
 .ui-dialog tr {background-color: #eee;}
