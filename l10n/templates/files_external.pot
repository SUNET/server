# SOME DESCRIPTIVE TITLE.
# Copyright (C) YEAR THE PACKAGE'S COPYRIGHT HOLDER
# This file is distributed under the same license as the PACKAGE package.
# FIRST AUTHOR <EMAIL@ADDRESS>, YEAR.
#
#, fuzzy
msgid ""
msgstr ""
"Project-Id-Version: ownCloud Core 5.0.0\n"
"Report-Msgid-Bugs-To: translations@owncloud.org\n"
<<<<<<< HEAD
"POT-Creation-Date: 2013-04-23 01:58+0200\n"
=======
"POT-Creation-Date: 2013-05-01 01:59+0200\n"
>>>>>>> 6163a856
"PO-Revision-Date: YEAR-MO-DA HO:MI+ZONE\n"
"Last-Translator: FULL NAME <EMAIL@ADDRESS>\n"
"Language-Team: LANGUAGE <LL@li.org>\n"
"Language: \n"
"MIME-Version: 1.0\n"
"Content-Type: text/plain; charset=CHARSET\n"
"Content-Transfer-Encoding: 8bit\n"

#: js/dropbox.js:7 js/dropbox.js:28 js/google.js:16 js/google.js:34
msgid "Access granted"
msgstr ""

#: js/dropbox.js:30 js/dropbox.js:96 js/dropbox.js:102
msgid "Error configuring Dropbox storage"
msgstr ""

#: js/dropbox.js:65 js/google.js:66
msgid "Grant access"
msgstr ""

#: js/dropbox.js:101
msgid "Please provide a valid Dropbox app key and secret."
msgstr ""

#: js/google.js:36 js/google.js:93
msgid "Error configuring Google Drive storage"
msgstr ""

#: lib/config.php:424
msgid ""
"<b>Warning:</b> \"smbclient\" is not installed. Mounting of CIFS/SMB shares "
"is not possible. Please ask your system administrator to install it."
msgstr ""

#: lib/config.php:427
msgid ""
"<b>Warning:</b> The FTP support in PHP is not enabled or installed. Mounting "
"of FTP shares is not possible. Please ask your system administrator to "
"install it."
msgstr ""

#: templates/settings.php:3
msgid "External Storage"
msgstr ""

#: templates/settings.php:9 templates/settings.php:28
msgid "Folder name"
msgstr ""

#: templates/settings.php:10
msgid "External storage"
msgstr ""

#: templates/settings.php:11
msgid "Configuration"
msgstr ""

#: templates/settings.php:12
msgid "Options"
msgstr ""

#: templates/settings.php:13
msgid "Applicable"
msgstr ""

#: templates/settings.php:33
msgid "Add storage"
msgstr ""

#: templates/settings.php:90
msgid "None set"
msgstr ""

#: templates/settings.php:91
msgid "All Users"
msgstr ""

#: templates/settings.php:92
msgid "Groups"
msgstr ""

#: templates/settings.php:100
msgid "Users"
msgstr ""

#: templates/settings.php:113 templates/settings.php:114
#: templates/settings.php:149 templates/settings.php:150
msgid "Delete"
msgstr ""

#: templates/settings.php:129
msgid "Enable User External Storage"
msgstr ""

#: templates/settings.php:130
msgid "Allow users to mount their own external storage"
msgstr ""

#: templates/settings.php:141
msgid "SSL root certificates"
msgstr ""

#: templates/settings.php:159
msgid "Import Root Certificate"
msgstr ""<|MERGE_RESOLUTION|>--- conflicted
+++ resolved
@@ -8,11 +8,7 @@
 msgstr ""
 "Project-Id-Version: ownCloud Core 5.0.0\n"
 "Report-Msgid-Bugs-To: translations@owncloud.org\n"
-<<<<<<< HEAD
-"POT-Creation-Date: 2013-04-23 01:58+0200\n"
-=======
 "POT-Creation-Date: 2013-05-01 01:59+0200\n"
->>>>>>> 6163a856
 "PO-Revision-Date: YEAR-MO-DA HO:MI+ZONE\n"
 "Last-Translator: FULL NAME <EMAIL@ADDRESS>\n"
 "Language-Team: LANGUAGE <LL@li.org>\n"
@@ -41,17 +37,24 @@
 msgid "Error configuring Google Drive storage"
 msgstr ""
 
-#: lib/config.php:424
+#: lib/config.php:431
 msgid ""
 "<b>Warning:</b> \"smbclient\" is not installed. Mounting of CIFS/SMB shares "
 "is not possible. Please ask your system administrator to install it."
 msgstr ""
 
-#: lib/config.php:427
+#: lib/config.php:434
 msgid ""
 "<b>Warning:</b> The FTP support in PHP is not enabled or installed. Mounting "
 "of FTP shares is not possible. Please ask your system administrator to "
 "install it."
+msgstr ""
+
+#: lib/config.php:437
+msgid ""
+"<b>Warning:</b> The Curl support in PHP is not enabled or installed. "
+"Mounting of ownCloud / WebDAV or GoogleDrive is not possible. Please ask "
+"your system administrator to install it."
 msgstr ""
 
 #: templates/settings.php:3
