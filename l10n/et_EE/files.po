# SOME DESCRIPTIVE TITLE.
# Copyright (C) YEAR THE PACKAGE'S COPYRIGHT HOLDER
# This file is distributed under the same license as the PACKAGE package.
# 
# Translators:
<<<<<<< HEAD
#   <dagor.vint@hotmail.com>, 2012.
# Pisike Sipelgas <pisike.sipelgas@gmail.com>, 2013.
# Rivo Zängov <eraser@eraser.ee>, 2011-2013.
=======
# Rivo Zängov <eraser@eraser.ee>, 2013
>>>>>>> 6163a856
msgid ""
msgstr ""
"Project-Id-Version: ownCloud\n"
"Report-Msgid-Bugs-To: http://bugs.owncloud.org/\n"
<<<<<<< HEAD
"POT-Creation-Date: 2013-04-17 02:20+0200\n"
"PO-Revision-Date: 2013-04-17 00:21+0000\n"
"Last-Translator: I Robot <owncloud-bot@tmit.eu>\n"
=======
"POT-Creation-Date: 2013-05-01 01:59+0200\n"
"PO-Revision-Date: 2013-04-30 09:40+0000\n"
"Last-Translator: Rivo Zängov <eraser@eraser.ee>\n"
>>>>>>> 6163a856
"Language-Team: Estonian (Estonia) (http://www.transifex.com/projects/p/owncloud/language/et_EE/)\n"
"MIME-Version: 1.0\n"
"Content-Type: text/plain; charset=UTF-8\n"
"Content-Transfer-Encoding: 8bit\n"
"Language: et_EE\n"
"Plural-Forms: nplurals=2; plural=(n != 1);\n"

#: ajax/move.php:17
#, php-format
msgid "Could not move %s - File with this name already exists"
msgstr "Ei saa liigutada faili %s - samanimeline fail on juba olemas"

#: ajax/move.php:27 ajax/move.php:30
#, php-format
msgid "Could not move %s"
msgstr "%s liigutamine ebaõnnestus"

#: ajax/rename.php:22 ajax/rename.php:25
msgid "Unable to rename file"
msgstr "Faili ümbernimetamine ebaõnnestus"

#: ajax/upload.php:19
msgid "No file was uploaded. Unknown error"
msgstr "Ühtegi faili ei laetud üles. Tundmatu viga"

#: ajax/upload.php:26
msgid "There is no error, the file uploaded with success"
msgstr "Ühtegi viga pole, fail on üles laetud"

#: ajax/upload.php:27
msgid ""
"The uploaded file exceeds the upload_max_filesize directive in php.ini: "
msgstr "Üleslaetava faili suurus ületab php.ini poolt määratud upload_max_filesize suuruse"

#: ajax/upload.php:29
msgid ""
"The uploaded file exceeds the MAX_FILE_SIZE directive that was specified in "
"the HTML form"
msgstr "Üles laetud faili suurus ületab HTML vormis määratud upload_max_filesize suuruse"

#: ajax/upload.php:30
msgid "The uploaded file was only partially uploaded"
msgstr "Fail laeti üles ainult osaliselt"

#: ajax/upload.php:31
msgid "No file was uploaded"
msgstr "Ühtegi faili ei laetud üles"

#: ajax/upload.php:32
msgid "Missing a temporary folder"
msgstr "Ajutiste failide kaust puudub"

#: ajax/upload.php:33
msgid "Failed to write to disk"
msgstr "Kettale kirjutamine ebaõnnestus"

#: ajax/upload.php:51
msgid "Not enough storage available"
msgstr "Saadaval pole piisavalt ruumi"

#: ajax/upload.php:83
msgid "Invalid directory."
msgstr "Vigane kaust."

#: appinfo/app.php:12
msgid "Files"
msgstr "Failid"

#: js/fileactions.js:125
msgid "Delete permanently"
msgstr "Kustuta jäädavalt"

<<<<<<< HEAD
#: js/fileactions.js:127 templates/index.php:94 templates/index.php:95
=======
#: js/fileactions.js:128 templates/index.php:93 templates/index.php:94
>>>>>>> 6163a856
msgid "Delete"
msgstr "Kustuta"

#: js/fileactions.js:193
msgid "Rename"
msgstr "Nimeta ümber"

#: js/filelist.js:49 js/filelist.js:52 js/filelist.js:414
msgid "Pending"
msgstr "Ootel"

#: js/filelist.js:252 js/filelist.js:254
msgid "{new_name} already exists"
msgstr "{new_name} on juba olemas"

#: js/filelist.js:252 js/filelist.js:254
msgid "replace"
msgstr "asenda"

#: js/filelist.js:252
msgid "suggest name"
msgstr "soovita nime"

#: js/filelist.js:252 js/filelist.js:254
msgid "cancel"
msgstr "loobu"

#: js/filelist.js:299
msgid "replaced {new_name} with {old_name}"
msgstr "asendas nime {old_name} nimega {new_name}"

#: js/filelist.js:299
msgid "undo"
msgstr "tagasi"

#: js/filelist.js:324
msgid "perform delete operation"
msgstr "teosta kustutamine"

#: js/filelist.js:406
msgid "1 file uploading"
msgstr "1 faili üleslaadimisel"

#: js/filelist.js:409 js/filelist.js:463
msgid "files uploading"
msgstr "failide üleslaadimine"

#: js/files.js:52
msgid "'.' is an invalid file name."
msgstr "'.' on vigane failinimi."

#: js/files.js:56
msgid "File name cannot be empty."
msgstr "Faili nimi ei saa olla tühi."

#: js/files.js:64
msgid ""
"Invalid name, '\\', '/', '<', '>', ':', '\"', '|', '?' and '*' are not "
"allowed."
msgstr "Vigane nimi, '\\', '/', '<', '>', ':', '\"', '|', '?' ja '*' pole lubatud."

#: js/files.js:78
msgid "Your storage is full, files can not be updated or synced anymore!"
msgstr "Sinu andmemaht on täis! Faile ei uuendata ja sünkroniseerimist ei toimu!"

#: js/files.js:82
msgid "Your storage is almost full ({usedSpacePercent}%)"
msgstr "Su andmemaht on peaaegu täis ({usedSpacePercent}%)"

#: js/files.js:231
msgid ""
"Your download is being prepared. This might take some time if the files are "
"big."
msgstr "Valmistatakse allalaadimist. See võib võtta veidi aega kui on tegu suurte failidega. "

#: js/files.js:264
msgid "Unable to upload your file as it is a directory or has 0 bytes"
msgstr "Sinu faili üleslaadimine ebaõnnestus, kuna see on kaust või selle suurus on 0 baiti"

#: js/files.js:277
msgid "Not enough space available"
msgstr "Pole piisavalt ruumi"

#: js/files.js:317
msgid "Upload cancelled."
msgstr "Üleslaadimine tühistati."

#: js/files.js:413
msgid ""
"File upload is in progress. Leaving the page now will cancel the upload."
msgstr "Faili üleslaadimine on töös.  Lehelt lahkumine katkestab selle üleslaadimise."

#: js/files.js:486
msgid "URL cannot be empty."
msgstr "URL ei saa olla tühi."

#: js/files.js:491
msgid "Invalid folder name. Usage of 'Shared' is reserved by Owncloud"
msgstr "Vigane kataloogi nimi. 'Shared' kasutamine on reserveeritud ownCloud poolt."

#: js/files.js:520 js/files.js:536 js/files.js:826 js/files.js:864
msgid "Error"
msgstr "Viga"

#: js/files.js:877 templates/index.php:69
msgid "Name"
msgstr "Nimi"

#: js/files.js:878 templates/index.php:80
msgid "Size"
msgstr "Suurus"

#: js/files.js:879 templates/index.php:82
msgid "Modified"
msgstr "Muudetud"

#: js/files.js:898
msgid "1 folder"
msgstr "1 kaust"

#: js/files.js:900
msgid "{count} folders"
msgstr "{count} kausta"

#: js/files.js:908
msgid "1 file"
msgstr "1 fail"

#: js/files.js:910
msgid "{count} files"
msgstr "{count} faili"

#: lib/helper.php:11 templates/index.php:18
msgid "Upload"
msgstr "Lae üles"

#: templates/admin.php:5
msgid "File handling"
msgstr "Failide käsitlemine"

#: templates/admin.php:7
msgid "Maximum upload size"
msgstr "Maksimaalne üleslaadimise suurus"

#: templates/admin.php:10
msgid "max. possible: "
msgstr "maks. võimalik: "

#: templates/admin.php:15
msgid "Needed for multi-file and folder downloads."
msgstr "Vajalik mitme faili ja kausta allalaadimiste jaoks."

#: templates/admin.php:17
msgid "Enable ZIP-download"
msgstr "Luba ZIP-ina allalaadimine"

#: templates/admin.php:20
msgid "0 is unlimited"
msgstr "0 tähendab piiramatut"

#: templates/admin.php:22
msgid "Maximum input size for ZIP files"
msgstr "Maksimaalne ZIP-faili sisestatava faili suurus"

#: templates/admin.php:26
msgid "Save"
msgstr "Salvesta"

#: templates/index.php:7
msgid "New"
msgstr "Uus"

#: templates/index.php:10
msgid "Text file"
msgstr "Tekstifail"

#: templates/index.php:12
msgid "Folder"
msgstr "Kaust"

#: templates/index.php:14
msgid "From link"
msgstr "Allikast"

#: templates/index.php:42
msgid "Deleted files"
msgstr "Kustutatud failid"

#: templates/index.php:48
msgid "Cancel upload"
msgstr "Tühista üleslaadimine"

#: templates/index.php:54
msgid "You don’t have write permissions here."
msgstr "Siin puudvad sul kirjutamisõigused."

#: templates/index.php:61
msgid "Nothing in here. Upload something!"
msgstr "Siin pole midagi. Lae midagi üles!"

#: templates/index.php:75
msgid "Download"
msgstr "Lae alla"

#: templates/index.php:87 templates/index.php:88
msgid "Unshare"
msgstr "Lõpeta jagamine"

#: templates/index.php:107
msgid "Upload too large"
msgstr "Üleslaadimine on liiga suur"

#: templates/index.php:109
msgid ""
"The files you are trying to upload exceed the maximum size for file uploads "
"on this server."
msgstr "Failid, mida sa proovid üles laadida, ületab serveri poolt üleslaetavatele failidele määratud maksimaalse suuruse."

#: templates/index.php:114
msgid "Files are being scanned, please wait."
msgstr "Faile skannitakse, palun oota"

#: templates/index.php:117
msgid "Current scanning"
msgstr "Praegune skannimine"

#: templates/upgrade.php:2
msgid "Upgrading filesystem cache..."
msgstr "Uuendan failisüsteemi puhvrit..."<|MERGE_RESOLUTION|>--- conflicted
+++ resolved
@@ -3,26 +3,14 @@
 # This file is distributed under the same license as the PACKAGE package.
 # 
 # Translators:
-<<<<<<< HEAD
-#   <dagor.vint@hotmail.com>, 2012.
-# Pisike Sipelgas <pisike.sipelgas@gmail.com>, 2013.
-# Rivo Zängov <eraser@eraser.ee>, 2011-2013.
-=======
 # Rivo Zängov <eraser@eraser.ee>, 2013
->>>>>>> 6163a856
 msgid ""
 msgstr ""
 "Project-Id-Version: ownCloud\n"
 "Report-Msgid-Bugs-To: http://bugs.owncloud.org/\n"
-<<<<<<< HEAD
-"POT-Creation-Date: 2013-04-17 02:20+0200\n"
-"PO-Revision-Date: 2013-04-17 00:21+0000\n"
-"Last-Translator: I Robot <owncloud-bot@tmit.eu>\n"
-=======
 "POT-Creation-Date: 2013-05-01 01:59+0200\n"
 "PO-Revision-Date: 2013-04-30 09:40+0000\n"
 "Last-Translator: Rivo Zängov <eraser@eraser.ee>\n"
->>>>>>> 6163a856
 "Language-Team: Estonian (Estonia) (http://www.transifex.com/projects/p/owncloud/language/et_EE/)\n"
 "MIME-Version: 1.0\n"
 "Content-Type: text/plain; charset=UTF-8\n"
@@ -50,7 +38,7 @@
 
 #: ajax/upload.php:26
 msgid "There is no error, the file uploaded with success"
-msgstr "Ühtegi viga pole, fail on üles laetud"
+msgstr "Ühtegi tõrget polnud, fail on üles laetud"
 
 #: ajax/upload.php:27
 msgid ""
@@ -61,7 +49,7 @@
 msgid ""
 "The uploaded file exceeds the MAX_FILE_SIZE directive that was specified in "
 "the HTML form"
-msgstr "Üles laetud faili suurus ületab HTML vormis määratud upload_max_filesize suuruse"
+msgstr "Üleslaetud fail ületab MAX_FILE_SIZE suuruse, mis on HTML vormi jaoks määratud"
 
 #: ajax/upload.php:30
 msgid "The uploaded file was only partially uploaded"
@@ -91,19 +79,19 @@
 msgid "Files"
 msgstr "Failid"
 
-#: js/fileactions.js:125
+#: js/fileactions.js:116
+msgid "Share"
+msgstr "Jaga"
+
+#: js/fileactions.js:126
 msgid "Delete permanently"
 msgstr "Kustuta jäädavalt"
 
-<<<<<<< HEAD
-#: js/fileactions.js:127 templates/index.php:94 templates/index.php:95
-=======
 #: js/fileactions.js:128 templates/index.php:93 templates/index.php:94
->>>>>>> 6163a856
 msgid "Delete"
 msgstr "Kustuta"
 
-#: js/fileactions.js:193
+#: js/fileactions.js:194
 msgid "Rename"
 msgstr "Nimeta ümber"
 
@@ -177,7 +165,7 @@
 
 #: js/files.js:264
 msgid "Unable to upload your file as it is a directory or has 0 bytes"
-msgstr "Sinu faili üleslaadimine ebaõnnestus, kuna see on kaust või selle suurus on 0 baiti"
+msgstr "Faili ei saa üles laadida, kuna see on kaust või selle suurus on 0 baiti"
 
 #: js/files.js:277
 msgid "Not enough space available"
