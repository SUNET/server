--- conflicted
+++ resolved
@@ -142,12 +142,8 @@
 	}
 
 	public function unlink($path) {
-<<<<<<< HEAD
-		$this->init();
-		return $this->simpleResponse('DELETE',$path,null,204);
-=======
-		return $this->simpleResponse('DELETE',$path, null,204);
->>>>>>> ec613b58
+		$this->init();
+		return $this->simpleResponse('DELETE', $path, null ,204);
 	}
 
 	public function fopen($path,$mode) {
@@ -255,11 +251,7 @@
 		$path1=$this->cleanPath($path1);
 		$path2=$this->root.$this->cleanPath($path2);
 		try{
-<<<<<<< HEAD
-			$this->client->request('MOVE',$path1,null,array('Destination'=>$path2));
-=======
-			$response=$this->client->request('MOVE', $path1, null, array('Destination'=>$path2));
->>>>>>> ec613b58
+			$this->client->request('MOVE', $path1, null, array('Destination' => $path2));
 			return true;
 		}catch(\Exception $e) {
 			return false;
@@ -271,11 +263,7 @@
 		$path1=$this->cleanPath($path1);
 		$path2=$this->root.$this->cleanPath($path2);
 		try{
-<<<<<<< HEAD
-			$this->client->request('COPY',$path1,null,array('Destination'=>$path2));
-=======
-			$response=$this->client->request('COPY', $path1, null, array('Destination'=>$path2));
->>>>>>> ec613b58
+			$this->client->request('COPY', $path1, null, array('Destination' => $path2));
 			return true;
 		}catch(\Exception $e) {
 			return false;
