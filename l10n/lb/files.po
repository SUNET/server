# SOME DESCRIPTIVE TITLE.
# Copyright (C) YEAR THE PACKAGE'S COPYRIGHT HOLDER
# This file is distributed under the same license as the PACKAGE package.
# 
# Translators:
#   <sim0n@trypill.org>, 2011-2012.
msgid ""
msgstr ""
"Project-Id-Version: ownCloud\n"
"Report-Msgid-Bugs-To: http://bugs.owncloud.org/\n"
<<<<<<< HEAD
"POT-Creation-Date: 2012-09-26 13:19+0200\n"
"PO-Revision-Date: 2012-09-26 11:20+0000\n"
"Last-Translator: I Robot <thomas.mueller@tmit.eu>\n"
=======
"POT-Creation-Date: 2012-11-14 00:02+0100\n"
"PO-Revision-Date: 2012-11-13 02:43+0000\n"
"Last-Translator: I Robot <owncloud-bot@tmit.eu>\n"
>>>>>>> d1c0f2a7
"Language-Team: Luxembourgish (http://www.transifex.com/projects/p/owncloud/language/lb/)\n"
"MIME-Version: 1.0\n"
"Content-Type: text/plain; charset=UTF-8\n"
"Content-Transfer-Encoding: 8bit\n"
"Language: lb\n"
"Plural-Forms: nplurals=2; plural=(n != 1);\n"

#: ajax/upload.php:20
msgid "There is no error, the file uploaded with success"
msgstr "Keen Feeler, Datei ass komplett ropgelueden ginn"

#: ajax/upload.php:21
msgid "The uploaded file exceeds the upload_max_filesize directive in php.ini"
msgstr "Déi ropgelueden Datei ass méi grouss wei d'upload_max_filesize Eegenschaft an der php.ini"

#: ajax/upload.php:22
msgid ""
"The uploaded file exceeds the MAX_FILE_SIZE directive that was specified in "
"the HTML form"
msgstr "Déi ropgelueden Datei ass méi grouss wei d'MAX_FILE_SIZE Eegenschaft déi an der HTML form uginn ass"

#: ajax/upload.php:23
msgid "The uploaded file was only partially uploaded"
msgstr "Déi ropgelueden Datei ass nëmmen hallef ropgelueden ginn"

#: ajax/upload.php:24
msgid "No file was uploaded"
msgstr "Et ass keng Datei ropgelueden ginn"

#: ajax/upload.php:25
msgid "Missing a temporary folder"
msgstr "Et feelt en temporären Dossier"

#: ajax/upload.php:26
msgid "Failed to write to disk"
msgstr "Konnt net op den Disk schreiwen"

#: appinfo/app.php:6
msgid "Files"
msgstr "Dateien"

<<<<<<< HEAD
#: js/fileactions.js:108 templates/index.php:62
msgid "Unshare"
msgstr ""

#: js/fileactions.js:110 templates/index.php:64
msgid "Delete"
msgstr "Läschen"

#: js/fileactions.js:182
msgid "Rename"
msgstr ""

#: js/filelist.js:190 js/filelist.js:192
msgid "already exists"
msgstr "existéiert schonn"

#: js/filelist.js:190 js/filelist.js:192
msgid "replace"
msgstr "ersetzen"

#: js/filelist.js:190
msgid "suggest name"
msgstr ""

#: js/filelist.js:190 js/filelist.js:192
msgid "cancel"
msgstr "ofbriechen"

#: js/filelist.js:239 js/filelist.js:241
msgid "replaced"
msgstr "ersat"

#: js/filelist.js:239 js/filelist.js:241 js/filelist.js:273 js/filelist.js:275
msgid "undo"
msgstr "réckgängeg man"

#: js/filelist.js:241
msgid "with"
msgstr "mat"

#: js/filelist.js:273
msgid "unshared"
msgstr ""

#: js/filelist.js:275
msgid "deleted"
msgstr "geläscht"

#: js/files.js:179
msgid "generating ZIP-file, it may take some time."
msgstr "Et  gëtt eng ZIP-File generéiert, dëst ka bëssen daueren."

#: js/files.js:208
msgid "Unable to upload your file as it is a directory or has 0 bytes"
msgstr "Kann deng Datei net eroplueden well et en Dossier ass oder 0 byte grouss ass."

#: js/files.js:208
msgid "Upload Error"
msgstr "Fehler beim eroplueden"

#: js/files.js:236 js/files.js:341 js/files.js:371
msgid "Pending"
msgstr ""

#: js/files.js:256
msgid "1 file uploading"
msgstr ""

#: js/files.js:259 js/files.js:304 js/files.js:319
msgid "files uploading"
msgstr ""

#: js/files.js:322 js/files.js:355
msgid "Upload cancelled."
msgstr "Upload ofgebrach."

#: js/files.js:424
=======
#: js/fileactions.js:108 templates/index.php:64
msgid "Unshare"
msgstr ""

#: js/fileactions.js:110 templates/index.php:66
msgid "Delete"
msgstr "Läschen"

#: js/fileactions.js:172
msgid "Rename"
msgstr ""

#: js/filelist.js:198 js/filelist.js:200
msgid "{new_name} already exists"
msgstr ""

#: js/filelist.js:198 js/filelist.js:200
msgid "replace"
msgstr "ersetzen"

#: js/filelist.js:198
msgid "suggest name"
msgstr ""

#: js/filelist.js:198 js/filelist.js:200
msgid "cancel"
msgstr "ofbriechen"

#: js/filelist.js:247
msgid "replaced {new_name}"
msgstr ""

#: js/filelist.js:247 js/filelist.js:249 js/filelist.js:281 js/filelist.js:283
msgid "undo"
msgstr "réckgängeg man"

#: js/filelist.js:249
msgid "replaced {new_name} with {old_name}"
msgstr ""

#: js/filelist.js:281
msgid "unshared {files}"
msgstr ""

#: js/filelist.js:283
msgid "deleted {files}"
msgstr ""

#: js/files.js:171
msgid "generating ZIP-file, it may take some time."
msgstr "Et  gëtt eng ZIP-File generéiert, dëst ka bëssen daueren."

#: js/files.js:206
msgid "Unable to upload your file as it is a directory or has 0 bytes"
msgstr "Kann deng Datei net eroplueden well et en Dossier ass oder 0 byte grouss ass."

#: js/files.js:206
msgid "Upload Error"
msgstr "Fehler beim eroplueden"

#: js/files.js:223
msgid "Close"
msgstr "Zoumaachen"

#: js/files.js:237 js/files.js:342 js/files.js:372
msgid "Pending"
msgstr ""

#: js/files.js:257
msgid "1 file uploading"
msgstr ""

#: js/files.js:260 js/files.js:305 js/files.js:320
msgid "{count} files uploading"
msgstr ""

#: js/files.js:323 js/files.js:356
msgid "Upload cancelled."
msgstr "Upload ofgebrach."

#: js/files.js:425
>>>>>>> d1c0f2a7
msgid ""
"File upload is in progress. Leaving the page now will cancel the upload."
msgstr "File Upload am gaang. Wann's de des Säit verléiss gëtt den Upload ofgebrach."

<<<<<<< HEAD
#: js/files.js:494
msgid "Invalid name, '/' is not allowed."
msgstr "Ongültege Numm, '/' net erlaabt."

#: js/files.js:667
msgid "files scanned"
msgstr ""

#: js/files.js:675
msgid "error while scanning"
msgstr ""

#: js/files.js:748 templates/index.php:48
msgid "Name"
msgstr "Numm"

#: js/files.js:749 templates/index.php:56
msgid "Size"
msgstr "Gréisst"

#: js/files.js:750 templates/index.php:58
msgid "Modified"
msgstr "Geännert"

#: js/files.js:777
msgid "folder"
msgstr "Dossier"

#: js/files.js:779
msgid "folders"
msgstr "Dossieren"

#: js/files.js:787
msgid "file"
msgstr "Datei"

#: js/files.js:789
msgid "files"
msgstr "Dateien"

#: js/files.js:833
msgid "seconds ago"
msgstr ""

#: js/files.js:834
msgid "minute ago"
msgstr ""

#: js/files.js:835
msgid "minutes ago"
msgstr ""

#: js/files.js:838
msgid "today"
msgstr ""

#: js/files.js:839
msgid "yesterday"
msgstr ""

#: js/files.js:840
msgid "days ago"
msgstr ""

#: js/files.js:841
msgid "last month"
msgstr ""

#: js/files.js:843
msgid "months ago"
msgstr ""

#: js/files.js:844
msgid "last year"
msgstr ""

#: js/files.js:845
msgid "years ago"
=======
#: js/files.js:495
msgid "Invalid name, '/' is not allowed."
msgstr "Ongültege Numm, '/' net erlaabt."

#: js/files.js:676
msgid "{count} files scanned"
msgstr ""

#: js/files.js:684
msgid "error while scanning"
msgstr ""

#: js/files.js:757 templates/index.php:50
msgid "Name"
msgstr "Numm"

#: js/files.js:758 templates/index.php:58
msgid "Size"
msgstr "Gréisst"

#: js/files.js:759 templates/index.php:60
msgid "Modified"
msgstr "Geännert"

#: js/files.js:786
msgid "1 folder"
msgstr ""

#: js/files.js:788
msgid "{count} folders"
msgstr ""

#: js/files.js:796
msgid "1 file"
msgstr ""

#: js/files.js:798
msgid "{count} files"
>>>>>>> d1c0f2a7
msgstr ""

#: templates/admin.php:5
msgid "File handling"
msgstr "Fichier handling"

#: templates/admin.php:7
msgid "Maximum upload size"
msgstr "Maximum Upload Gréisst "

#: templates/admin.php:7
msgid "max. possible: "
msgstr "max. méiglech:"

#: templates/admin.php:9
msgid "Needed for multi-file and folder downloads."
msgstr "Gett gebraucht fir multi-Fichier an Dossier Downloads."

#: templates/admin.php:9
msgid "Enable ZIP-download"
msgstr "ZIP-download erlaben"

#: templates/admin.php:11
msgid "0 is unlimited"
msgstr "0 ass onlimitéiert"

#: templates/admin.php:12
msgid "Maximum input size for ZIP files"
msgstr "Maximal Gréisst fir ZIP Fichieren"

<<<<<<< HEAD
#: templates/admin.php:14
msgid "Save"
msgstr ""
=======
#: templates/admin.php:15
msgid "Save"
msgstr "Späicheren"
>>>>>>> d1c0f2a7

#: templates/index.php:7
msgid "New"
msgstr "Nei"

#: templates/index.php:9
msgid "Text file"
msgstr "Text Fichier"

#: templates/index.php:10
msgid "Folder"
msgstr "Dossier"

#: templates/index.php:11
msgid "From link"
msgstr ""

<<<<<<< HEAD
#: templates/index.php:20
=======
#: templates/index.php:22
>>>>>>> d1c0f2a7
msgid "Upload"
msgstr "Eroplueden"

#: templates/index.php:29
msgid "Cancel upload"
msgstr "Upload ofbriechen"

<<<<<<< HEAD
#: templates/index.php:40
msgid "Nothing in here. Upload something!"
msgstr "Hei ass näischt. Lued eppes rop!"

#: templates/index.php:50
msgid "Share"
msgstr "Share"

#: templates/index.php:52
msgid "Download"
msgstr "Eroflueden"

#: templates/index.php:75
msgid "Upload too large"
msgstr "Upload ze grouss"

#: templates/index.php:77
=======
#: templates/index.php:42
msgid "Nothing in here. Upload something!"
msgstr "Hei ass näischt. Lued eppes rop!"

#: templates/index.php:52
msgid "Share"
msgstr "Share"

#: templates/index.php:54
msgid "Download"
msgstr "Eroflueden"

#: templates/index.php:77
msgid "Upload too large"
msgstr "Upload ze grouss"

#: templates/index.php:79
>>>>>>> d1c0f2a7
msgid ""
"The files you are trying to upload exceed the maximum size for file uploads "
"on this server."
msgstr "Déi Dateien déi Dir probéiert erop ze lueden sinn méi grouss wei déi Maximal Gréisst déi op dësem Server erlaabt ass."

<<<<<<< HEAD
#: templates/index.php:82
msgid "Files are being scanned, please wait."
msgstr "Fichieren gi gescannt, war weg."

#: templates/index.php:85
=======
#: templates/index.php:84
msgid "Files are being scanned, please wait."
msgstr "Fichieren gi gescannt, war weg."

#: templates/index.php:87
>>>>>>> d1c0f2a7
msgid "Current scanning"
msgstr "Momentane Scan"<|MERGE_RESOLUTION|>--- conflicted
+++ resolved
@@ -8,15 +8,9 @@
 msgstr ""
 "Project-Id-Version: ownCloud\n"
 "Report-Msgid-Bugs-To: http://bugs.owncloud.org/\n"
-<<<<<<< HEAD
-"POT-Creation-Date: 2012-09-26 13:19+0200\n"
-"PO-Revision-Date: 2012-09-26 11:20+0000\n"
-"Last-Translator: I Robot <thomas.mueller@tmit.eu>\n"
-=======
-"POT-Creation-Date: 2012-11-14 00:02+0100\n"
-"PO-Revision-Date: 2012-11-13 02:43+0000\n"
+"POT-Creation-Date: 2012-12-01 00:01+0100\n"
+"PO-Revision-Date: 2012-11-30 23:02+0000\n"
 "Last-Translator: I Robot <owncloud-bot@tmit.eu>\n"
->>>>>>> d1c0f2a7
 "Language-Team: Luxembourgish (http://www.transifex.com/projects/p/owncloud/language/lb/)\n"
 "MIME-Version: 1.0\n"
 "Content-Type: text/plain; charset=UTF-8\n"
@@ -29,319 +23,165 @@
 msgstr "Keen Feeler, Datei ass komplett ropgelueden ginn"
 
 #: ajax/upload.php:21
-msgid "The uploaded file exceeds the upload_max_filesize directive in php.ini"
-msgstr "Déi ropgelueden Datei ass méi grouss wei d'upload_max_filesize Eegenschaft an der php.ini"
-
-#: ajax/upload.php:22
+msgid ""
+"The uploaded file exceeds the upload_max_filesize directive in php.ini: "
+msgstr ""
+
+#: ajax/upload.php:23
 msgid ""
 "The uploaded file exceeds the MAX_FILE_SIZE directive that was specified in "
 "the HTML form"
 msgstr "Déi ropgelueden Datei ass méi grouss wei d'MAX_FILE_SIZE Eegenschaft déi an der HTML form uginn ass"
 
-#: ajax/upload.php:23
+#: ajax/upload.php:25
 msgid "The uploaded file was only partially uploaded"
 msgstr "Déi ropgelueden Datei ass nëmmen hallef ropgelueden ginn"
 
-#: ajax/upload.php:24
+#: ajax/upload.php:26
 msgid "No file was uploaded"
 msgstr "Et ass keng Datei ropgelueden ginn"
 
-#: ajax/upload.php:25
+#: ajax/upload.php:27
 msgid "Missing a temporary folder"
 msgstr "Et feelt en temporären Dossier"
 
-#: ajax/upload.php:26
+#: ajax/upload.php:28
 msgid "Failed to write to disk"
 msgstr "Konnt net op den Disk schreiwen"
 
-#: appinfo/app.php:6
+#: appinfo/app.php:10
 msgid "Files"
 msgstr "Dateien"
 
-<<<<<<< HEAD
-#: js/fileactions.js:108 templates/index.php:62
+#: js/fileactions.js:117 templates/index.php:83 templates/index.php:84
 msgid "Unshare"
 msgstr ""
 
-#: js/fileactions.js:110 templates/index.php:64
+#: js/fileactions.js:119 templates/index.php:89 templates/index.php:90
 msgid "Delete"
 msgstr "Läschen"
 
-#: js/fileactions.js:182
+#: js/fileactions.js:181
 msgid "Rename"
 msgstr ""
 
-#: js/filelist.js:190 js/filelist.js:192
-msgid "already exists"
-msgstr "existéiert schonn"
-
-#: js/filelist.js:190 js/filelist.js:192
+#: js/filelist.js:201 js/filelist.js:203
+msgid "{new_name} already exists"
+msgstr ""
+
+#: js/filelist.js:201 js/filelist.js:203
 msgid "replace"
 msgstr "ersetzen"
 
-#: js/filelist.js:190
+#: js/filelist.js:201
 msgid "suggest name"
 msgstr ""
 
-#: js/filelist.js:190 js/filelist.js:192
+#: js/filelist.js:201 js/filelist.js:203
 msgid "cancel"
 msgstr "ofbriechen"
 
-#: js/filelist.js:239 js/filelist.js:241
-msgid "replaced"
-msgstr "ersat"
-
-#: js/filelist.js:239 js/filelist.js:241 js/filelist.js:273 js/filelist.js:275
+#: js/filelist.js:250
+msgid "replaced {new_name}"
+msgstr ""
+
+#: js/filelist.js:250 js/filelist.js:252 js/filelist.js:284 js/filelist.js:286
 msgid "undo"
 msgstr "réckgängeg man"
 
-#: js/filelist.js:241
-msgid "with"
-msgstr "mat"
-
-#: js/filelist.js:273
-msgid "unshared"
-msgstr ""
-
-#: js/filelist.js:275
-msgid "deleted"
-msgstr "geläscht"
-
-#: js/files.js:179
+#: js/filelist.js:252
+msgid "replaced {new_name} with {old_name}"
+msgstr ""
+
+#: js/filelist.js:284
+msgid "unshared {files}"
+msgstr ""
+
+#: js/filelist.js:286
+msgid "deleted {files}"
+msgstr ""
+
+#: js/files.js:33
+msgid ""
+"Invalid name, '\\', '/', '<', '>', ':', '\"', '|', '?' and '*' are not "
+"allowed."
+msgstr ""
+
+#: js/files.js:183
 msgid "generating ZIP-file, it may take some time."
 msgstr "Et  gëtt eng ZIP-File generéiert, dëst ka bëssen daueren."
 
-#: js/files.js:208
+#: js/files.js:218
 msgid "Unable to upload your file as it is a directory or has 0 bytes"
 msgstr "Kann deng Datei net eroplueden well et en Dossier ass oder 0 byte grouss ass."
 
-#: js/files.js:208
+#: js/files.js:218
 msgid "Upload Error"
 msgstr "Fehler beim eroplueden"
 
-#: js/files.js:236 js/files.js:341 js/files.js:371
+#: js/files.js:235
+msgid "Close"
+msgstr "Zoumaachen"
+
+#: js/files.js:254 js/files.js:368 js/files.js:398
 msgid "Pending"
 msgstr ""
 
-#: js/files.js:256
+#: js/files.js:274
 msgid "1 file uploading"
 msgstr ""
 
-#: js/files.js:259 js/files.js:304 js/files.js:319
-msgid "files uploading"
-msgstr ""
-
-#: js/files.js:322 js/files.js:355
+#: js/files.js:277 js/files.js:331 js/files.js:346
+msgid "{count} files uploading"
+msgstr ""
+
+#: js/files.js:349 js/files.js:382
 msgid "Upload cancelled."
 msgstr "Upload ofgebrach."
 
-#: js/files.js:424
-=======
-#: js/fileactions.js:108 templates/index.php:64
-msgid "Unshare"
-msgstr ""
-
-#: js/fileactions.js:110 templates/index.php:66
-msgid "Delete"
-msgstr "Läschen"
-
-#: js/fileactions.js:172
-msgid "Rename"
-msgstr ""
-
-#: js/filelist.js:198 js/filelist.js:200
-msgid "{new_name} already exists"
-msgstr ""
-
-#: js/filelist.js:198 js/filelist.js:200
-msgid "replace"
-msgstr "ersetzen"
-
-#: js/filelist.js:198
-msgid "suggest name"
-msgstr ""
-
-#: js/filelist.js:198 js/filelist.js:200
-msgid "cancel"
-msgstr "ofbriechen"
-
-#: js/filelist.js:247
-msgid "replaced {new_name}"
-msgstr ""
-
-#: js/filelist.js:247 js/filelist.js:249 js/filelist.js:281 js/filelist.js:283
-msgid "undo"
-msgstr "réckgängeg man"
-
-#: js/filelist.js:249
-msgid "replaced {new_name} with {old_name}"
-msgstr ""
-
-#: js/filelist.js:281
-msgid "unshared {files}"
-msgstr ""
-
-#: js/filelist.js:283
-msgid "deleted {files}"
-msgstr ""
-
-#: js/files.js:171
-msgid "generating ZIP-file, it may take some time."
-msgstr "Et  gëtt eng ZIP-File generéiert, dëst ka bëssen daueren."
-
-#: js/files.js:206
-msgid "Unable to upload your file as it is a directory or has 0 bytes"
-msgstr "Kann deng Datei net eroplueden well et en Dossier ass oder 0 byte grouss ass."
-
-#: js/files.js:206
-msgid "Upload Error"
-msgstr "Fehler beim eroplueden"
-
-#: js/files.js:223
-msgid "Close"
-msgstr "Zoumaachen"
-
-#: js/files.js:237 js/files.js:342 js/files.js:372
-msgid "Pending"
-msgstr ""
-
-#: js/files.js:257
-msgid "1 file uploading"
-msgstr ""
-
-#: js/files.js:260 js/files.js:305 js/files.js:320
-msgid "{count} files uploading"
-msgstr ""
-
-#: js/files.js:323 js/files.js:356
-msgid "Upload cancelled."
-msgstr "Upload ofgebrach."
-
-#: js/files.js:425
->>>>>>> d1c0f2a7
+#: js/files.js:451
 msgid ""
 "File upload is in progress. Leaving the page now will cancel the upload."
 msgstr "File Upload am gaang. Wann's de des Säit verléiss gëtt den Upload ofgebrach."
 
-<<<<<<< HEAD
-#: js/files.js:494
-msgid "Invalid name, '/' is not allowed."
-msgstr "Ongültege Numm, '/' net erlaabt."
-
-#: js/files.js:667
-msgid "files scanned"
-msgstr ""
-
-#: js/files.js:675
+#: js/files.js:523
+msgid "Invalid folder name. Usage of \"Shared\" is reserved by Owncloud"
+msgstr ""
+
+#: js/files.js:704
+msgid "{count} files scanned"
+msgstr ""
+
+#: js/files.js:712
 msgid "error while scanning"
 msgstr ""
 
-#: js/files.js:748 templates/index.php:48
+#: js/files.js:785 templates/index.php:65
 msgid "Name"
 msgstr "Numm"
 
-#: js/files.js:749 templates/index.php:56
+#: js/files.js:786 templates/index.php:76
 msgid "Size"
 msgstr "Gréisst"
 
-#: js/files.js:750 templates/index.php:58
+#: js/files.js:787 templates/index.php:78
 msgid "Modified"
 msgstr "Geännert"
 
-#: js/files.js:777
-msgid "folder"
-msgstr "Dossier"
-
-#: js/files.js:779
-msgid "folders"
-msgstr "Dossieren"
-
-#: js/files.js:787
-msgid "file"
-msgstr "Datei"
-
-#: js/files.js:789
-msgid "files"
-msgstr "Dateien"
-
-#: js/files.js:833
-msgid "seconds ago"
-msgstr ""
-
-#: js/files.js:834
-msgid "minute ago"
-msgstr ""
-
-#: js/files.js:835
-msgid "minutes ago"
-msgstr ""
-
-#: js/files.js:838
-msgid "today"
-msgstr ""
-
-#: js/files.js:839
-msgid "yesterday"
-msgstr ""
-
-#: js/files.js:840
-msgid "days ago"
-msgstr ""
-
-#: js/files.js:841
-msgid "last month"
-msgstr ""
-
-#: js/files.js:843
-msgid "months ago"
-msgstr ""
-
-#: js/files.js:844
-msgid "last year"
-msgstr ""
-
-#: js/files.js:845
-msgid "years ago"
-=======
-#: js/files.js:495
-msgid "Invalid name, '/' is not allowed."
-msgstr "Ongültege Numm, '/' net erlaabt."
-
-#: js/files.js:676
-msgid "{count} files scanned"
-msgstr ""
-
-#: js/files.js:684
-msgid "error while scanning"
-msgstr ""
-
-#: js/files.js:757 templates/index.php:50
-msgid "Name"
-msgstr "Numm"
-
-#: js/files.js:758 templates/index.php:58
-msgid "Size"
-msgstr "Gréisst"
-
-#: js/files.js:759 templates/index.php:60
-msgid "Modified"
-msgstr "Geännert"
-
-#: js/files.js:786
+#: js/files.js:814
 msgid "1 folder"
 msgstr ""
 
-#: js/files.js:788
+#: js/files.js:816
 msgid "{count} folders"
 msgstr ""
 
-#: js/files.js:796
+#: js/files.js:824
 msgid "1 file"
 msgstr ""
 
-#: js/files.js:798
+#: js/files.js:826
 msgid "{count} files"
->>>>>>> d1c0f2a7
 msgstr ""
 
 #: templates/admin.php:5
@@ -352,118 +192,76 @@
 msgid "Maximum upload size"
 msgstr "Maximum Upload Gréisst "
 
-#: templates/admin.php:7
+#: templates/admin.php:9
 msgid "max. possible: "
 msgstr "max. méiglech:"
 
-#: templates/admin.php:9
+#: templates/admin.php:12
 msgid "Needed for multi-file and folder downloads."
 msgstr "Gett gebraucht fir multi-Fichier an Dossier Downloads."
 
-#: templates/admin.php:9
+#: templates/admin.php:14
 msgid "Enable ZIP-download"
 msgstr "ZIP-download erlaben"
 
-#: templates/admin.php:11
+#: templates/admin.php:17
 msgid "0 is unlimited"
 msgstr "0 ass onlimitéiert"
 
-#: templates/admin.php:12
+#: templates/admin.php:19
 msgid "Maximum input size for ZIP files"
 msgstr "Maximal Gréisst fir ZIP Fichieren"
 
-<<<<<<< HEAD
-#: templates/admin.php:14
-msgid "Save"
-msgstr ""
-=======
-#: templates/admin.php:15
+#: templates/admin.php:23
 msgid "Save"
 msgstr "Späicheren"
->>>>>>> d1c0f2a7
 
 #: templates/index.php:7
 msgid "New"
 msgstr "Nei"
 
-#: templates/index.php:9
+#: templates/index.php:10
 msgid "Text file"
 msgstr "Text Fichier"
 
-#: templates/index.php:10
+#: templates/index.php:12
 msgid "Folder"
 msgstr "Dossier"
 
-#: templates/index.php:11
+#: templates/index.php:14
 msgid "From link"
 msgstr ""
 
-<<<<<<< HEAD
-#: templates/index.php:20
-=======
-#: templates/index.php:22
->>>>>>> d1c0f2a7
+#: templates/index.php:35
 msgid "Upload"
 msgstr "Eroplueden"
 
-#: templates/index.php:29
+#: templates/index.php:43
 msgid "Cancel upload"
 msgstr "Upload ofbriechen"
 
-<<<<<<< HEAD
-#: templates/index.php:40
+#: templates/index.php:57
 msgid "Nothing in here. Upload something!"
 msgstr "Hei ass näischt. Lued eppes rop!"
 
-#: templates/index.php:50
-msgid "Share"
-msgstr "Share"
-
-#: templates/index.php:52
+#: templates/index.php:71
 msgid "Download"
 msgstr "Eroflueden"
 
-#: templates/index.php:75
+#: templates/index.php:103
 msgid "Upload too large"
 msgstr "Upload ze grouss"
 
-#: templates/index.php:77
-=======
-#: templates/index.php:42
-msgid "Nothing in here. Upload something!"
-msgstr "Hei ass näischt. Lued eppes rop!"
-
-#: templates/index.php:52
-msgid "Share"
-msgstr "Share"
-
-#: templates/index.php:54
-msgid "Download"
-msgstr "Eroflueden"
-
-#: templates/index.php:77
-msgid "Upload too large"
-msgstr "Upload ze grouss"
-
-#: templates/index.php:79
->>>>>>> d1c0f2a7
+#: templates/index.php:105
 msgid ""
 "The files you are trying to upload exceed the maximum size for file uploads "
 "on this server."
 msgstr "Déi Dateien déi Dir probéiert erop ze lueden sinn méi grouss wei déi Maximal Gréisst déi op dësem Server erlaabt ass."
 
-<<<<<<< HEAD
-#: templates/index.php:82
+#: templates/index.php:110
 msgid "Files are being scanned, please wait."
 msgstr "Fichieren gi gescannt, war weg."
 
-#: templates/index.php:85
-=======
-#: templates/index.php:84
-msgid "Files are being scanned, please wait."
-msgstr "Fichieren gi gescannt, war weg."
-
-#: templates/index.php:87
->>>>>>> d1c0f2a7
+#: templates/index.php:113
 msgid "Current scanning"
 msgstr "Momentane Scan"