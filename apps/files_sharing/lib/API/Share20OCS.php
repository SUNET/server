--- conflicted
+++ resolved
@@ -603,16 +603,11 @@
 
 			if ($newPermissions !== null &&
 				$newPermissions !== \OCP\Constants::PERMISSION_READ &&
-<<<<<<< HEAD
-				$newPermissions !== (\OCP\Constants::PERMISSION_CREATE | \OCP\Constants::PERMISSION_UPDATE) &&
-				$newPermissions !== (\OCP\Constants::PERMISSION_READ | \OCP\Constants::PERMISSION_CREATE | \OCP\Constants::PERMISSION_UPDATE)) {
-=======
 				// legacy
 				$newPermissions !== (\OCP\Constants::PERMISSION_READ | \OCP\Constants::PERMISSION_CREATE | \OCP\Constants::PERMISSION_UPDATE) &&
 				// correct
 				$newPermissions !== (\OCP\Constants::PERMISSION_READ | \OCP\Constants::PERMISSION_CREATE | \OCP\Constants::PERMISSION_UPDATE | \OCP\Constants::PERMISSION_DELETE)
 			) {
->>>>>>> f8fa031e
 				$share->getNode()->unlock(ILockingProvider::LOCK_SHARED);
 				return new \OC_OCS_Result(null, 400, $this->l->t('Can\'t change permissions for public share links'));
 			}
