--- conflicted
+++ resolved
@@ -59,11 +59,7 @@
 	 * @return bool
 	 */
 	private static function isEncrypted($path){
-<<<<<<< HEAD
-		$metadata=OC_FileCache::getCached($path,'/');
-=======
 		$metadata=OC_FileCache_Cached::get($path,'');
->>>>>>> 46d6fd15
 		return isset($metadata['encrypted']) and (bool)$metadata['encrypted'];
 	}
 	
@@ -72,22 +68,14 @@
 			if (!is_resource($data)) {//stream put contents should have been converter to fopen
 				$size=strlen($data);
 				$data=OC_Crypt::blockEncrypt($data);
-<<<<<<< HEAD
-				OC_FileCache::put($path,array('encrypted'=>true,'size'=>$size),'/');
-=======
 				OC_FileCache::put($path,array('encrypted'=>true,'size'=>$size),'');
->>>>>>> 46d6fd15
 			}
 		}
 	}
 	
 	public function postFile_get_contents($path,$data){
 		if(self::isEncrypted($path)){
-<<<<<<< HEAD
-			$cached=OC_FileCache::getCached($path,'/');
-=======
 			$cached=OC_FileCache_Cached::get($path,'');
->>>>>>> 46d6fd15
 			$data=OC_Crypt::blockDecrypt($data,'',$cached['size']);
 		}
 		return $data;
@@ -125,11 +113,7 @@
 
 	public function postStat($path,$data){
 		if(self::isEncrypted($path)){
-<<<<<<< HEAD
-			$cached=OC_FileCache::getCached($path,'/');
-=======
 			$cached=OC_FileCache_Cached::get($path,'');
->>>>>>> 46d6fd15
 			$data['size']=$cached['size'];
 		}
 		return $data;
@@ -137,11 +121,7 @@
 
 	public function postFileSize($path,$size){
 		if(self::isEncrypted($path)){
-<<<<<<< HEAD
-			$cached=OC_FileCache::getCached($path,'/');
-=======
 			$cached=OC_FileCache_Cached::get($path,'');
->>>>>>> 46d6fd15
 			return  $cached['size'];
 		}else{
 			return $size;
