--- conflicted
+++ resolved
@@ -23,10 +23,7 @@
 "Questions" => "問題",
 "Work" => "工作",
 "unnamed" => "無名稱的",
-<<<<<<< HEAD
-=======
 "New Calendar" => "新日曆",
->>>>>>> 46d6fd15
 "Does not repeat" => "不重覆",
 "Daily" => "每日",
 "Weekly" => "每週",
@@ -84,12 +81,6 @@
 "Month" => "月",
 "List" => "清單",
 "Today" => "今日",
-<<<<<<< HEAD
-"Calendars" => "日曆",
-"There was a fail, while parsing the file." => "解析檔案時失敗。",
-"Choose active calendars" => "選擇一個作用中的日曆",
-=======
->>>>>>> 46d6fd15
 "Your calendars" => "你的行事曆",
 "CalDav Link" => "CalDav 聯結",
 "Shared calendars" => "分享的行事曆",
@@ -140,26 +131,24 @@
 "occurrences" => "事件",
 "create a new calendar" => "建立新日曆",
 "Import a calendar file" => "匯入日曆檔案",
+"Please choose the calendar" => "請選擇日曆",
+"create a new calendar" => "建立新日曆",
 "Name of new calendar" => "新日曆名稱",
 "Import" => "匯入",
+"Importing calendar" => "匯入日曆",
+"Calendar imported successfully" => "已成功匯入日曆",
 "Close Dialog" => "關閉對話",
 "Create a new event" => "建立一個新事件",
 "View an event" => "觀看一個活動",
 "No categories selected" => "沒有選擇分類",
-<<<<<<< HEAD
-"Select category" => "選擇分類",
-=======
->>>>>>> 46d6fd15
 "of" => "於",
 "at" => "於",
 "Timezone" => "時區",
+"Check always for changes of the timezone" => "總是檢查是否變更了時區",
+"Timeformat" => "日期格式",
 "24h" => "24小時制",
 "12h" => "12小時制",
-<<<<<<< HEAD
-"First day of the week" => "每週的第一天",
 "Calendar CalDAV syncing address:" => "CalDAV 的日曆同步地址：",
-=======
->>>>>>> 46d6fd15
 "Users" => "使用者",
 "select users" => "選擇使用者",
 "Editable" => "可編輯",
