--- conflicted
+++ resolved
@@ -361,7 +361,7 @@
 
    <field>
     <name>uri</name>
-    <type>text</type>
+    <type>clob</type>
     <notnull>false</notnull>
    </field>
 
@@ -458,11 +458,7 @@
 
    <field>
     <name>configvalue</name>
-<<<<<<< HEAD
-    <type>text</type>
-=======
-    <type>clob</type>
->>>>>>> 46d6fd15
+    <type>text</type>
     <notnull>true</notnull>
    </field>
 
@@ -502,7 +498,7 @@
 
    <field>
     <name>propertyvalue</name>
-    <type>text</type>
+    <type>test</type>
     <notnull>true</notnull>
    </field>
 
@@ -667,7 +663,7 @@
 
    <field>
     <name>parameters</name>
-    <type>clob</type>
+    <type>text</type>
     <notnull>true</notnull>
    </field>
 
