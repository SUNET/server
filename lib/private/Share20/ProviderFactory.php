<?php

/**
 * SPDX-FileCopyrightText: 2016-2024 Nextcloud GmbH and Nextcloud contributors
 * SPDX-FileCopyrightText: 2016 ownCloud, Inc.
 * SPDX-License-Identifier: AGPL-3.0-only
 */
namespace OC\Share20;

use OC\Share20\Exception\ProviderException;
use OCA\FederatedFileSharing\AddressHandler;
use OCA\FederatedFileSharing\FederatedShareProvider;
use OCA\FederatedFileSharing\Notifications;
use OCA\FederatedFileSharing\TokenHandler;
use OCA\ShareByMail\Settings\SettingsManager;
use OCA\ShareByMail\ShareByMailProvider;
use OCA\Talk\Share\RoomShareProvider;
use OCP\AppFramework\Utility\ITimeFactory;
use OCP\Defaults;
use OCP\EventDispatcher\IEventDispatcher;
use OCP\Federation\ICloudFederationFactory;
use OCP\Files\IRootFolder;
use OCP\IServerContainer;
<<<<<<< HEAD
use OCP\Mail\IMailer;
=======
use OCP\Security\IHasher;
>>>>>>> 31b0a44c
use OCP\Share\IManager;
use OCP\Share\IProviderFactory;
use OCP\Share\IShare;
use OCP\Share\IShareProvider;
use Psr\Log\LoggerInterface;

/**
 * Class ProviderFactory
 *
 * @package OC\Share20
 */
class ProviderFactory implements IProviderFactory {
	/** @var IServerContainer */
	private $serverContainer;
	/** @var DefaultShareProvider */
	private $defaultProvider = null;
	/** @var FederatedShareProvider */
	private $federatedProvider = null;
	/** @var  ShareByMailProvider */
	private $shareByMailProvider;
	/** @var  \OCA\Circles\ShareByCircleProvider */
	private $shareByCircleProvider = null;
	/** @var bool */
	private $circlesAreNotAvailable = false;
	/** @var \OCA\Talk\Share\RoomShareProvider */
	private $roomShareProvider = null;

	private $registeredShareProviders = [];

	private $shareProviders = [];

	/**
	 * IProviderFactory constructor.
	 *
	 * @param IServerContainer $serverContainer
	 */
	public function __construct(IServerContainer $serverContainer) {
		$this->serverContainer = $serverContainer;
	}

	public function registerProvider(string $shareProviderClass): void {
		$this->registeredShareProviders[] = $shareProviderClass;
	}

	/**
	 * Create the default share provider.
	 *
	 * @return DefaultShareProvider
	 */
	protected function defaultShareProvider() {
		if ($this->defaultProvider === null) {
			$this->defaultProvider = new DefaultShareProvider(
				$this->serverContainer->getDatabaseConnection(),
				$this->serverContainer->getUserManager(),
				$this->serverContainer->getGroupManager(),
<<<<<<< HEAD
				$this->serverContainer->getLazyRootFolder(),
				$this->serverContainer->get(IMailer::class),
=======
				$this->serverContainer->get(IRootFolder::class),
				$this->serverContainer->getMailer(),
>>>>>>> 31b0a44c
				$this->serverContainer->query(Defaults::class),
				$this->serverContainer->getL10NFactory(),
				$this->serverContainer->getURLGenerator(),
				$this->serverContainer->query(ITimeFactory::class),
			);
		}

		return $this->defaultProvider;
	}

	/**
	 * Create the federated share provider
	 *
	 * @return FederatedShareProvider
	 */
	protected function federatedShareProvider() {
		if ($this->federatedProvider === null) {
			/*
			 * Check if the app is enabled
			 */
			$appManager = $this->serverContainer->getAppManager();
			if (!$appManager->isEnabledForUser('federatedfilesharing')) {
				return null;
			}

			/*
			 * TODO: add factory to federated sharing app
			 */
			$l = $this->serverContainer->getL10N('federatedfilesharing');
			$addressHandler = new AddressHandler(
				$this->serverContainer->getURLGenerator(),
				$l,
				$this->serverContainer->getCloudIdManager()
			);
			$notifications = new Notifications(
				$addressHandler,
				$this->serverContainer->getHTTPClientService(),
				$this->serverContainer->query(\OCP\OCS\IDiscoveryService::class),
				$this->serverContainer->getJobList(),
				\OC::$server->getCloudFederationProviderManager(),
				\OC::$server->get(ICloudFederationFactory::class),
				$this->serverContainer->query(IEventDispatcher::class),
				$this->serverContainer->get(LoggerInterface::class),
			);
			$tokenHandler = new TokenHandler(
				$this->serverContainer->getSecureRandom()
			);

			$this->federatedProvider = new FederatedShareProvider(
				$this->serverContainer->getDatabaseConnection(),
				$addressHandler,
				$notifications,
				$tokenHandler,
				$l,
				$this->serverContainer->get(IRootFolder::class),
				$this->serverContainer->getConfig(),
				$this->serverContainer->getUserManager(),
				$this->serverContainer->getCloudIdManager(),
				$this->serverContainer->getGlobalScaleConfig(),
				$this->serverContainer->getCloudFederationProviderManager(),
				$this->serverContainer->get(LoggerInterface::class),
			);
		}

		return $this->federatedProvider;
	}

	/**
	 * Create the federated share provider
	 *
	 * @return ShareByMailProvider
	 */
	protected function getShareByMailProvider() {
		if ($this->shareByMailProvider === null) {
			/*
			 * Check if the app is enabled
			 */
			$appManager = $this->serverContainer->getAppManager();
			if (!$appManager->isEnabledForUser('sharebymail')) {
				return null;
			}

			$settingsManager = new SettingsManager($this->serverContainer->getConfig());

			$this->shareByMailProvider = new ShareByMailProvider(
				$this->serverContainer->getConfig(),
				$this->serverContainer->getDatabaseConnection(),
				$this->serverContainer->getSecureRandom(),
				$this->serverContainer->getUserManager(),
				$this->serverContainer->get(IRootFolder::class),
				$this->serverContainer->getL10N('sharebymail'),
<<<<<<< HEAD
				$this->serverContainer->getLogger(),
				$this->serverContainer->get(IMailer::class),
=======
				$this->serverContainer->get(LoggerInterface::class),
				$this->serverContainer->getMailer(),
>>>>>>> 31b0a44c
				$this->serverContainer->getURLGenerator(),
				$this->serverContainer->getActivityManager(),
				$settingsManager,
				$this->serverContainer->query(Defaults::class),
				$this->serverContainer->get(IHasher::class),
				$this->serverContainer->get(IEventDispatcher::class),
				$this->serverContainer->get(IManager::class)
			);
		}

		return $this->shareByMailProvider;
	}


	/**
	 * Create the circle share provider
	 *
	 * @return FederatedShareProvider
	 *
	 * @suppress PhanUndeclaredClassMethod
	 */
	protected function getShareByCircleProvider() {
		if ($this->circlesAreNotAvailable) {
			return null;
		}

		if (!$this->serverContainer->getAppManager()->isEnabledForUser('circles') ||
			!class_exists('\OCA\Circles\ShareByCircleProvider')
		) {
			$this->circlesAreNotAvailable = true;
			return null;
		}

		if ($this->shareByCircleProvider === null) {
			$this->shareByCircleProvider = new \OCA\Circles\ShareByCircleProvider(
				$this->serverContainer->getDatabaseConnection(),
				$this->serverContainer->getSecureRandom(),
				$this->serverContainer->getUserManager(),
				$this->serverContainer->get(IRootFolder::class),
				$this->serverContainer->getL10N('circles'),
				$this->serverContainer->getLogger(),
				$this->serverContainer->getURLGenerator()
			);
		}

		return $this->shareByCircleProvider;
	}

	/**
	 * Create the room share provider
	 *
	 * @return RoomShareProvider
	 */
	protected function getRoomShareProvider() {
		if ($this->roomShareProvider === null) {
			/*
			 * Check if the app is enabled
			 */
			$appManager = $this->serverContainer->getAppManager();
			if (!$appManager->isEnabledForUser('spreed')) {
				return null;
			}

			try {
				/**
				 * @psalm-suppress UndefinedClass
				 */
				$this->roomShareProvider = $this->serverContainer->get(RoomShareProvider::class);
			} catch (\Throwable $e) {
				$this->serverContainer->get(LoggerInterface::class)->error(
					$e->getMessage(),
					['exception' => $e]
				);
				return null;
			}
		}

		return $this->roomShareProvider;
	}

	/**
	 * @inheritdoc
	 */
	public function getProvider($id) {
		$provider = null;
		if (isset($this->shareProviders[$id])) {
			return $this->shareProviders[$id];
		}

		if ($id === 'ocinternal') {
			$provider = $this->defaultShareProvider();
		} elseif ($id === 'ocFederatedSharing') {
			$provider = $this->federatedShareProvider();
		} elseif ($id === 'ocMailShare') {
			$provider = $this->getShareByMailProvider();
		} elseif ($id === 'ocCircleShare') {
			$provider = $this->getShareByCircleProvider();
		} elseif ($id === 'ocRoomShare') {
			$provider = $this->getRoomShareProvider();
		}

		foreach ($this->registeredShareProviders as $shareProvider) {
			try {
				/** @var IShareProvider $instance */
				$instance = $this->serverContainer->get($shareProvider);
				$this->shareProviders[$instance->identifier()] = $instance;
			} catch (\Throwable $e) {
				$this->serverContainer->get(LoggerInterface::class)->error(
					$e->getMessage(),
					['exception' => $e]
				);
			}
		}

		if (isset($this->shareProviders[$id])) {
			$provider = $this->shareProviders[$id];
		}

		if ($provider === null) {
			throw new ProviderException('No provider with id .' . $id . ' found.');
		}

		return $provider;
	}

	/**
	 * @inheritdoc
	 */
	public function getProviderForType($shareType) {
		$provider = null;

		if ($shareType === IShare::TYPE_USER ||
			$shareType === IShare::TYPE_GROUP ||
			$shareType === IShare::TYPE_LINK
		) {
			$provider = $this->defaultShareProvider();
		} elseif ($shareType === IShare::TYPE_REMOTE || $shareType === IShare::TYPE_REMOTE_GROUP) {
			$provider = $this->federatedShareProvider();
		} elseif ($shareType === IShare::TYPE_EMAIL) {
			$provider = $this->getShareByMailProvider();
		} elseif ($shareType === IShare::TYPE_CIRCLE) {
			$provider = $this->getShareByCircleProvider();
		} elseif ($shareType === IShare::TYPE_ROOM) {
			$provider = $this->getRoomShareProvider();
		} elseif ($shareType === IShare::TYPE_DECK) {
			$provider = $this->getProvider('deck');
		} elseif ($shareType === IShare::TYPE_SCIENCEMESH) {
			$provider = $this->getProvider('sciencemesh');
		}


		if ($provider === null) {
			throw new ProviderException('No share provider for share type ' . $shareType);
		}

		return $provider;
	}

	public function getAllProviders() {
		$shares = [$this->defaultShareProvider(), $this->federatedShareProvider()];
		$shareByMail = $this->getShareByMailProvider();
		if ($shareByMail !== null) {
			$shares[] = $shareByMail;
		}
		$shareByCircle = $this->getShareByCircleProvider();
		if ($shareByCircle !== null) {
			$shares[] = $shareByCircle;
		}
		$roomShare = $this->getRoomShareProvider();
		if ($roomShare !== null) {
			$shares[] = $roomShare;
		}

		foreach ($this->registeredShareProviders as $shareProvider) {
			try {
				/** @var IShareProvider $instance */
				$instance = $this->serverContainer->get($shareProvider);
			} catch (\Throwable $e) {
				$this->serverContainer->get(LoggerInterface::class)->error(
					$e->getMessage(),
					['exception' => $e]
				);
				continue;
			}

			if (!isset($this->shareProviders[$instance->identifier()])) {
				$this->shareProviders[$instance->identifier()] = $instance;
			}
			$shares[] = $this->shareProviders[$instance->identifier()];
		}



		return $shares;
	}
}<|MERGE_RESOLUTION|>--- conflicted
+++ resolved
@@ -21,11 +21,8 @@
 use OCP\Federation\ICloudFederationFactory;
 use OCP\Files\IRootFolder;
 use OCP\IServerContainer;
-<<<<<<< HEAD
 use OCP\Mail\IMailer;
-=======
 use OCP\Security\IHasher;
->>>>>>> 31b0a44c
 use OCP\Share\IManager;
 use OCP\Share\IProviderFactory;
 use OCP\Share\IShare;
@@ -81,13 +78,8 @@
 				$this->serverContainer->getDatabaseConnection(),
 				$this->serverContainer->getUserManager(),
 				$this->serverContainer->getGroupManager(),
-<<<<<<< HEAD
-				$this->serverContainer->getLazyRootFolder(),
+				$this->serverContainer->get(IRootFolder::class),
 				$this->serverContainer->get(IMailer::class),
-=======
-				$this->serverContainer->get(IRootFolder::class),
-				$this->serverContainer->getMailer(),
->>>>>>> 31b0a44c
 				$this->serverContainer->query(Defaults::class),
 				$this->serverContainer->getL10NFactory(),
 				$this->serverContainer->getURLGenerator(),
@@ -179,13 +171,8 @@
 				$this->serverContainer->getUserManager(),
 				$this->serverContainer->get(IRootFolder::class),
 				$this->serverContainer->getL10N('sharebymail'),
-<<<<<<< HEAD
-				$this->serverContainer->getLogger(),
+				$this->serverContainer->get(LoggerInterface::class),
 				$this->serverContainer->get(IMailer::class),
-=======
-				$this->serverContainer->get(LoggerInterface::class),
-				$this->serverContainer->getMailer(),
->>>>>>> 31b0a44c
 				$this->serverContainer->getURLGenerator(),
 				$this->serverContainer->getActivityManager(),
 				$settingsManager,
