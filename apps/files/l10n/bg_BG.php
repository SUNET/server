<?php $TRANSLATIONS = array(
"There is no error, the file uploaded with success" => "Файлът е качен успешно",
"The uploaded file exceeds the upload_max_filesize directive in php.ini" => "Файлът който се опитвате да качите, надвишава зададените стойности в upload_max_filesize в PHP.INI",
"The uploaded file exceeds the MAX_FILE_SIZE directive that was specified in the HTML form" => "Файлът който се опитвате да качите надвишава стойностите в MAX_FILE_SIZE в HTML формата.",
"The uploaded file was only partially uploaded" => "Файлът е качен частично",
"No file was uploaded" => "Фахлът не бе качен",
"Missing a temporary folder" => "Липсва временната папка",
"Failed to write to disk" => "Грешка при запис на диска",
"Files" => "Файлове",
<<<<<<< HEAD
"Size" => "Размер",
"Modified" => "Променено",
=======
"Delete" => "Изтриване",
"Upload Error" => "Грешка при качване",
"Upload cancelled." => "Качването е отменено.",
"Invalid name, '/' is not allowed." => "Неправилно име – \"/\" не е позволено.",
"Size" => "Размер",
"Modified" => "Променено",
"folder" => "папка",
"folders" => "папки",
"file" => "файл",
>>>>>>> 46d6fd15
"Maximum upload size" => "Макс. размер за качване",
"0 is unlimited" => "0 означава без ограничение",
"New" => "Нов",
"Text file" => "Текстов файл",
"Folder" => "Папка",
"From url" => "От url-адрес",
"Upload" => "Качване",
"Cancel upload" => "Отказване на качването",
"Nothing in here. Upload something!" => "Няма нищо, качете нещо!",
"Name" => "Име",
"Share" => "Споделяне",
"Download" => "Изтегляне",
<<<<<<< HEAD
"Delete" => "Изтриване",
=======
>>>>>>> 46d6fd15
"Upload too large" => "Файлът е прекалено голям",
"The files you are trying to upload exceed the maximum size for file uploads on this server." => "Файловете които се опитвате да качите са по-големи от позволеното за сървъра.",
"Files are being scanned, please wait." => "Файловете се претърсват, изчакайте."
);<|MERGE_RESOLUTION|>--- conflicted
+++ resolved
@@ -7,10 +7,6 @@
 "Missing a temporary folder" => "Липсва временната папка",
 "Failed to write to disk" => "Грешка при запис на диска",
 "Files" => "Файлове",
-<<<<<<< HEAD
-"Size" => "Размер",
-"Modified" => "Променено",
-=======
 "Delete" => "Изтриване",
 "Upload Error" => "Грешка при качване",
 "Upload cancelled." => "Качването е отменено.",
@@ -20,7 +16,6 @@
 "folder" => "папка",
 "folders" => "папки",
 "file" => "файл",
->>>>>>> 46d6fd15
 "Maximum upload size" => "Макс. размер за качване",
 "0 is unlimited" => "0 означава без ограничение",
 "New" => "Нов",
@@ -33,10 +28,9 @@
 "Name" => "Име",
 "Share" => "Споделяне",
 "Download" => "Изтегляне",
-<<<<<<< HEAD
+"Size" => "Размер",
+"Modified" => "Променено",
 "Delete" => "Изтриване",
-=======
->>>>>>> 46d6fd15
 "Upload too large" => "Файлът е прекалено голям",
 "The files you are trying to upload exceed the maximum size for file uploads on this server." => "Файловете които се опитвате да качите са по-големи от позволеното за сървъра.",
 "Files are being scanned, please wait." => "Файловете се претърсват, изчакайте."
