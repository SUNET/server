--- conflicted
+++ resolved
@@ -14,53 +14,9 @@
 		                                                                                          src="<?php print_unescaped(image_path('', 'logo-wide.svg')); ?>" alt="<?php p($theme->getName()); ?>" /></a>
 		<div id="logo-claim" style="display:none;"><?php p($theme->getLogoClaim()); ?></div>
 		<div class="header-right">
-<<<<<<< HEAD
 			<span id="details"><?php p($l->t('shared by %s', array($_['displayName']))) ?></span>
-=======
-			<?php if (isset($_['folder'])): ?>
-				<span id="details"><?php p($l->t('%s shared the folder %s with you',
-						array($_['displayName'], $_['filename']))) ?></span>
-			<?php else: ?>
-				<span id="details"><?php p($l->t('%s shared the file %s with you',
-						array($_['displayName'], $_['filename']))) ?></span>
-			<?php endif; ?>
-
-
-			<?php if (!isset($_['folder']) || $_['allowZipDownload']): ?>
-				<a href="<?php p($_['downloadURL']); ?>" class="button" id="download">
-					<img class="svg" alt="Download" src="<?php print_unescaped(OCP\image_path("core", "actions/download.svg")); ?>" />
-					<span><?php p($l->t('Download'))?></span>
-				</a>
-			<?php endif; ?>
-
-			<?php if ($_['allowPublicUploadEnabled']):?>
-
-
-			<input type="hidden" id="publicUploadRequestToken" name="requesttoken" value="<?php p($_['requesttoken']) ?>" />
-			<input type="hidden" id="dirToken" name="dirToken" value="<?php p($_['dirToken']) ?>" />
-			<input type="hidden" id="uploadMaxFilesize" name="uploadMaxFilesize" value="<?php p($_['uploadMaxFilesize']) ?>" />
-			<input type="hidden" id="uploadMaxHumanFilesize" name="uploadMaxHumanFilesize" value="<?php p($_['uploadMaxHumanFilesize']) ?>" />
-			<input type="hidden" id="directory_path" name="directory_path" value="<?php p($_['directory_path']) ?>" />
-			<?php if($_['uploadMaxFilesize'] >= 0):?>
-				<input type="hidden" name="MAX_FILE_SIZE" id="max_upload"
-				       value="<?php p($_['uploadMaxFilesize']) ?>">
-			<?php endif;?>
-
-
-			<div id="data-upload-form" title="<?php p($l->t('Upload') . ' max. '.$_['uploadMaxHumanFilesize']) ?>">
-				<input id="file_upload_start" type="file" name="files[]" data-url="<?php print_unescaped(OCP\Util::linkTo('files', 'ajax/upload.php')); ?>" multiple>
-				<a href="#" id="public_upload" class="button">
-					<img class="svg" alt="Upload" src="<?php print_unescaped(OCP\image_path("core", "actions/upload.svg")); ?>" />
-					<span><?php p($l->t('Upload'))?></span>
-				</a>
-			</div>
-
 		</div>
-		<div>
-			<?php endif; ?>
->>>>>>> 4474421a
-		</div>
-	</div></header>
+</header>
 <div id="content">
 	<div id="preview">
 		<?php if (isset($_['folder'])): ?>
