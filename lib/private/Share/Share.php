--- conflicted
+++ resolved
@@ -8,14 +8,6 @@
 namespace OC\Share;
 
 use OCA\Files_Sharing\ShareBackend\File;
-<<<<<<< HEAD
-use OCP\Contacts\IManager as IContactsManager;
-use OCP\DB\Exception;
-use OCP\DB\QueryBuilder\IQueryBuilder;
-use OCP\IDBConnection;
-use OCP\Share\IShare;
-=======
->>>>>>> 31b0a44c
 use Psr\Log\LoggerInterface;
 
 /**
@@ -124,424 +116,6 @@
 	}
 
 	/**
-<<<<<<< HEAD
-	 * Get a list of collection item types for the specified item type
-	 *
-	 * @param string $itemType
-	 * @return array|false
-	 */
-	private static function getCollectionItemTypes(string $itemType) {
-		$collectionTypes = [$itemType];
-		foreach (self::$backendTypes as $type => $backend) {
-			if (in_array($backend['collectionOf'], $collectionTypes)) {
-				$collectionTypes[] = $type;
-			}
-		}
-		// TODO Add option for collections to be collection of themselves, only 'folder' does it now...
-		if (isset(self::$backendTypes[$itemType]) && (!self::getBackend($itemType) instanceof \OCP\Share_Backend_Collection || $itemType != 'folder')) {
-			unset($collectionTypes[0]);
-		}
-		// Return array if collections were found or the item type is a
-		// collection itself - collections can be inside collections
-		if (count($collectionTypes) > 0) {
-			return $collectionTypes;
-		}
-		return false;
-	}
-
-	/**
-	 * Get shared items from the database
-	 *
-	 * @param string $itemType
-	 * @param string $item Item source or target (optional)
-	 * @param int $shareType SHARE_TYPE_USER, SHARE_TYPE_GROUP, SHARE_TYPE_LINK, $shareTypeUserAndGroups, or $shareTypeGroupUserUnique
-	 * @param string $shareWith User or group the item is being shared with
-	 * @param string $uidOwner User that is the owner of shared items (optional)
-	 * @param int $format Format to convert items to with formatItems() (optional)
-	 * @param mixed $parameters to pass to formatItems() (optional)
-	 * @param int $limit Number of items to return, -1 to return all matches (optional)
-	 * @param boolean $includeCollections Include collection item types (optional)
-	 * @param boolean $itemShareWithBySource (optional)
-	 * @param boolean $checkExpireDate
-	 * @return array
-	 *
-	 * See public functions getItem(s)... for parameter usage
-	 *
-	 * Refactoring notes:
-	 *   * defacto $limit, $itemsShareWithBySource, $checkExpireDate, $parameters and $format is always the default and therefore is removed in the subsequent call
-	 */
-	public static function getItems($itemType, ?string $item = null, ?int $shareType = null, $shareWith = null,
-									$uidOwner = null, $format = self::FORMAT_NONE, $parameters = null, $limit = -1,
-									$includeCollections = false, $itemShareWithBySource = false, $checkExpireDate = true) {
-		if (\OC::$server->getConfig()->getAppValue('core', 'shareapi_enabled', 'yes') != 'yes') {
-			return [];
-		}
-		$fileDependent = $itemType == 'file' || $itemType == 'folder';
-		$qb = self::getSelectStatement(self::FORMAT_NONE, $fileDependent, $uidOwner);
-		$qb->from('share', 's');
-
-		$backend = self::getBackend($itemType);
-		$collectionTypes = false;
-		// Get filesystem root to add it to the file target and remove from the
-		// file source, match file_source with the file cache
-		if ($fileDependent) {
-			if (!is_null($uidOwner)) {
-				$root = \OC\Files\Filesystem::getRoot();
-			} else {
-				$root = '';
-			}
-			if (isset($item)) {
-				$qb->innerJoin('s', 'filecache', 'f', $qb->expr()->eq('file_source', 'f.fileid'));
-			} else {
-				$qb->innerJoin('s', 'filecache', 'f', $qb->expr()->andX(
-					$qb->expr()->eq('file_source', 'f.fileid'),
-					$qb->expr()->isNotNull('file_target')
-				));
-			}
-			$qb->innerJoin('s', 'storages', 'st', $qb->expr()->eq('numeric_id', 'f.storage'));
-		} else {
-			$root = '';
-			$collectionTypes = self::getCollectionItemTypes($itemType);
-			if ($includeCollections && !isset($item) && $collectionTypes) {
-				// If includeCollections is true, find collections of this item type, e.g. a music album contains songs
-				if (!in_array($itemType, $collectionTypes)) {
-					$itemTypes = array_merge([$itemType], $collectionTypes);
-				} else {
-					$itemTypes = $collectionTypes;
-				}
-				$qb->where($qb->expr()->in('item_type', $qb->createNamedParameter($itemTypes, IQueryBuilder::PARAM_STR_ARRAY)));
-			} else {
-				$qb->where($qb->expr()->eq('item_type', $qb->createNamedParameter($itemType)));
-			}
-		}
-		if (\OC::$server->getConfig()->getAppValue('core', 'shareapi_allow_links', 'yes') !== 'yes') {
-			$qb->andWhere($qb->expr()->neq('share_type', $qb->createNamedParameter(IShare::TYPE_LINK, IQueryBuilder::PARAM_INT)));
-		}
-		if (isset($shareType)) {
-			// Include all user and group items
-			if ($shareType === self::$shareTypeUserAndGroups && isset($shareWith)) {
-				$qb->andWhere($qb->expr()->andX(
-					$qb->expr()->in('share_type', $qb->createNamedParameter([IShare::TYPE_USER, self::$shareTypeGroupUserUnique], IQueryBuilder::PARAM_INT_ARRAY)),
-					$qb->expr()->eq('share_with', $qb->createNamedParameter($shareWith))
-				));
-
-				$user = \OC::$server->getUserManager()->get($shareWith);
-				$groups = [];
-				if ($user) {
-					$groups = \OC::$server->getGroupManager()->getUserGroupIds($user);
-				}
-				if (!empty($groups)) {
-					$qb->orWhere($qb->expr()->andX(
-						$qb->expr()->eq('share_type', $qb->createNamedParameter(IShare::TYPE_GROUP, IQueryBuilder::PARAM_INT)),
-						$qb->expr()->in('share_with', $qb->createNamedParameter($groups, IQueryBuilder::PARAM_STR_ARRAY))
-					));
-				}
-
-				// Don't include own group shares
-				$qb->andWhere($qb->expr()->neq('uid_owner', $qb->createNamedParameter($shareWith)));
-			} else {
-				$qb->andWhere($qb->expr()->eq('share_type', $qb->createNamedParameter($shareType, IQueryBuilder::PARAM_INT)));
-				if (isset($shareWith)) {
-					$qb->andWhere($qb->expr()->eq('share_with', $qb->createNamedParameter($shareWith, IQueryBuilder::PARAM_STR)));
-				}
-			}
-		}
-		if (isset($uidOwner)) {
-			$qb->andWhere($qb->expr()->eq('uid_owner', $qb->createNamedParameter($uidOwner)));
-			if (!isset($shareType)) {
-				// Prevent unique user targets for group shares from being selected
-				$qb->andWhere($qb->expr()->neq('share_type', $qb->createNamedParameter(self::$shareTypeGroupUserUnique, IQueryBuilder::PARAM_INT)));
-			}
-			if ($fileDependent) {
-				$column = 'file_source';
-			} else {
-				$column = 'item_source';
-			}
-		} else {
-			if ($fileDependent) {
-				$column = 'file_target';
-			} else {
-				$column = 'item_target';
-			}
-		}
-		if (isset($item)) {
-			$collectionTypes = self::getCollectionItemTypes($itemType);
-			// If looking for own shared items, check item_source else check item_target
-			if (isset($uidOwner)) {
-				// If item type is a file, file source needs to be checked in case the item was converted
-				if ($fileDependent) {
-					$expr = $qb->expr()->eq('file_source', $qb->createNamedParameter($item));
-					$column = 'file_source';
-				} else {
-					$expr = $qb->expr()->eq('item_source', $qb->createNamedParameter($item));
-					$column = 'item_source';
-				}
-			} else {
-				if ($fileDependent) {
-					$item = \OC\Files\Filesystem::normalizePath($item);
-					$expr = $qb->expr()->eq('file_target', $qb->createNamedParameter($item));
-				} else {
-					$expr = $qb->expr()->eq('item_target', $qb->createNamedParameter($item));
-				}
-			}
-			if ($includeCollections && $collectionTypes && !in_array('folder', $collectionTypes)) {
-				$qb->andWhere($qb->expr()->orX(
-					$expr,
-					$qb->expr()->in('item_type', $qb->createNamedParameter($collectionTypes, IQueryBuilder::PARAM_STR_ARRAY))
-				));
-			} else {
-				$qb->andWhere($expr);
-			}
-		}
-		$qb->orderBy('s.id', 'ASC');
-		try {
-			$result = $qb->executeQuery();
-		} catch (\Exception $e) {
-			\OCP\Server::get(LoggerInterface::class)->error(
-				'Error while selecting shares: ' . $qb->getSQL(),
-				[
-					'app' => 'files_sharing',
-					'exception' => $e
-				]);
-			throw new \RuntimeException('Wrong SQL query', 500, $e);
-		}
-
-		$root = strlen($root);
-		$items = [];
-		$targets = [];
-		$switchedItems = [];
-		$mounts = [];
-		while ($row = $result->fetch()) {
-			//var_dump($row);
-			self::transformDBResults($row);
-			// Filter out duplicate group shares for users with unique targets
-			if ($fileDependent && !self::isFileReachable($row['path'], $row['storage_id'])) {
-				continue;
-			}
-			if ($row['share_type'] == self::$shareTypeGroupUserUnique && isset($items[$row['parent']])) {
-				$row['share_type'] = IShare::TYPE_GROUP;
-				$row['unique_name'] = true; // remember that we use a unique name for this user
-				$row['share_with'] = $items[$row['parent']]['share_with'];
-				// if the group share was unshared from the user we keep the permission, otherwise
-				// we take the permission from the parent because this is always the up-to-date
-				// permission for the group share
-				if ($row['permissions'] > 0) {
-					$row['permissions'] = $items[$row['parent']]['permissions'];
-				}
-				// Remove the parent group share
-				unset($items[$row['parent']]);
-				if ($row['permissions'] == 0) {
-					continue;
-				}
-			} elseif (!isset($uidOwner)) {
-				// Check if the same target already exists
-				if (isset($targets[$row['id']])) {
-					// Check if the same owner shared with the user twice
-					// through a group and user share - this is allowed
-					$id = $targets[$row['id']];
-					if (isset($items[$id]) && $items[$id]['uid_owner'] == $row['uid_owner']) {
-						// Switch to group share type to ensure resharing conditions aren't bypassed
-						if ($items[$id]['share_type'] != IShare::TYPE_GROUP) {
-							$items[$id]['share_type'] = IShare::TYPE_GROUP;
-							$items[$id]['share_with'] = $row['share_with'];
-						}
-						// Switch ids if sharing permission is granted on only
-						// one share to ensure correct parent is used if resharing
-						if (~(int)$items[$id]['permissions'] & \OCP\Constants::PERMISSION_SHARE
-							&& (int)$row['permissions'] & \OCP\Constants::PERMISSION_SHARE) {
-							$items[$row['id']] = $items[$id];
-							$switchedItems[$id] = $row['id'];
-							unset($items[$id]);
-							$id = $row['id'];
-						}
-						$items[$id]['permissions'] |= (int)$row['permissions'];
-					}
-					continue;
-				} elseif (!empty($row['parent'])) {
-					$targets[$row['parent']] = $row['id'];
-				}
-			}
-			// Remove root from file source paths if retrieving own shared items
-			if (isset($uidOwner) && isset($row['path'])) {
-				if (isset($row['parent'])) {
-					$query = \OC::$server->getDatabaseConnection()->getQueryBuilder();
-					$query->select('file_target')
-						->from('share')
-						->where($query->expr()->eq('id', $query->createNamedParameter($row['parent'])));
-
-					$parentRow = false;
-					try {
-						$parentResult = $query->executeQuery();
-						$parentRow = $parentResult->fetchOne();
-						$parentResult->closeCursor();
-
-						$tmpPath = $parentRow['file_target'];
-						// find the right position where the row path continues from the target path
-						$pos = strrpos($row['path'], $parentRow['file_target']);
-						$subPath = substr($row['path'], $pos);
-						$splitPath = explode('/', $subPath);
-						foreach (array_slice($splitPath, 2) as $pathPart) {
-							$tmpPath = $tmpPath . '/' . $pathPart;
-						}
-						$row['path'] = $tmpPath;
-					} catch (Exception $e) {
-						\OCP\Server::get(LoggerInterface::class)
-							->error('Can\'t select parent :' . $e->getMessage() . ' query=' . $query->getSQL(), [
-								'exception' => $e,
-								'app' => 'core'
-							]);
-					}
-				} else {
-					if (!isset($mounts[$row['storage']])) {
-						$mountPoints = \OC\Files\Filesystem::getMountByNumericId($row['storage']);
-						if (is_array($mountPoints) && !empty($mountPoints)) {
-							$mounts[$row['storage']] = current($mountPoints);
-						}
-					}
-					if (!empty($mounts[$row['storage']])) {
-						$path = $mounts[$row['storage']]->getMountPoint() . $row['path'];
-						$relPath = substr($path, $root); // path relative to data/user
-						$row['path'] = rtrim($relPath, '/');
-					}
-				}
-			}
-
-			// Check if resharing is allowed, if not remove share permission
-			if (isset($row['permissions']) && (!self::isResharingAllowed() | \OCP\Util::isSharingDisabledForUser())) {
-				$row['permissions'] &= ~\OCP\Constants::PERMISSION_SHARE;
-			}
-			// Add display names to result
-			$row['share_with_displayname'] = $row['share_with'];
-			if (isset($row['share_with']) && $row['share_with'] != '' &&
-				$row['share_type'] === IShare::TYPE_USER) {
-				$shareWithUser = \OC::$server->getUserManager()->get($row['share_with']);
-				$row['share_with_displayname'] = $shareWithUser === null ? $row['share_with'] : $shareWithUser->getDisplayName();
-			} elseif (isset($row['share_with']) && $row['share_with'] != '' &&
-				$row['share_type'] === IShare::TYPE_REMOTE) {
-				$addressBookEntries = \OC::$server->get(IContactsManager::class)->search($row['share_with'], ['CLOUD'], [
-					'limit' => 1,
-					'enumeration' => false,
-					'fullmatch' => false,
-					'strict_search' => true,
-				]);
-				foreach ($addressBookEntries as $entry) {
-					foreach ($entry['CLOUD'] as $cloudID) {
-						if ($cloudID === $row['share_with']) {
-							$row['share_with_displayname'] = $entry['FN'];
-						}
-					}
-				}
-			}
-			if (isset($row['uid_owner']) && $row['uid_owner'] != '') {
-				$ownerUser = \OC::$server->getUserManager()->get($row['uid_owner']);
-				$row['displayname_owner'] = $ownerUser === null ? $row['uid_owner'] : $ownerUser->getDisplayName();
-			}
-
-			if ($row['permissions'] > 0) {
-				$items[$row['id']] = $row;
-			}
-		}
-		$result->closeCursor();
-
-		// group items if we are looking for items shared with the current user
-		if (isset($shareWith) && $shareWith === \OC_User::getUser()) {
-			$items = self::groupItems($items, $itemType);
-		}
-
-		if (!empty($items)) {
-			$collectionItems = [];
-			foreach ($items as &$row) {
-				// Check if this is a collection of the requested item type
-				if ($includeCollections && $collectionTypes && $row['item_type'] !== 'folder' && in_array($row['item_type'], $collectionTypes)) {
-					if (($collectionBackend = self::getBackend($row['item_type']))
-						&& $collectionBackend instanceof \OCP\Share_Backend_Collection) {
-						// Collections can be inside collections, check if the item is a collection
-						if (isset($item) && $row['item_type'] == $itemType && $row[$column] == $item) {
-							$collectionItems[] = $row;
-						} else {
-							$collection = [];
-							$collection['item_type'] = $row['item_type'];
-							if ($row['item_type'] == 'file' || $row['item_type'] == 'folder') {
-								$collection['path'] = basename($row['path']);
-							}
-							$row['collection'] = $collection;
-							// Fetch all the children sources
-							$children = $collectionBackend->getChildren($row[$column]);
-							foreach ($children as $child) {
-								$childItem = $row;
-								$childItem['item_type'] = $itemType;
-								if ($row['item_type'] != 'file' && $row['item_type'] != 'folder') {
-									$childItem['item_source'] = $child['source'];
-									$childItem['item_target'] = $child['target'];
-								}
-								if ($backend instanceof \OCP\Share_Backend_File_Dependent) {
-									if ($row['item_type'] == 'file' || $row['item_type'] == 'folder') {
-										$childItem['file_source'] = $child['source'];
-									} else { // TODO is this really needed if we already know that we use the file backend?
-										$meta = \OC\Files\Filesystem::getFileInfo($child['file_path']);
-										$childItem['file_source'] = $meta['fileid'];
-									}
-									$childItem['file_target'] =
-										\OC\Files\Filesystem::normalizePath($child['file_path']);
-								}
-								if (isset($item)) {
-									if ($childItem[$column] == $item) {
-										$collectionItems[] = $childItem;
-									}
-								} else {
-									$collectionItems[] = $childItem;
-								}
-							}
-						}
-					}
-					// Remove collection item
-					$toRemove = $row['id'];
-					if (array_key_exists($toRemove, $switchedItems)) {
-						$toRemove = $switchedItems[$toRemove];
-					}
-					unset($items[$toRemove]);
-				} elseif ($includeCollections && $collectionTypes && in_array($row['item_type'], $collectionTypes)) {
-					// FIXME: Thats a dirty hack to improve file sharing performance,
-					// see github issue #10588 for more details
-					// Need to find a solution which works for all back-ends
-					$collectionBackend = self::getBackend($row['item_type']);
-					$sharedParents = $collectionBackend->getParents($row['item_source']);
-					foreach ($sharedParents as $parent) {
-						$collectionItems[] = $parent;
-					}
-				}
-			}
-			if (!empty($collectionItems)) {
-				$collectionItems = array_unique($collectionItems, SORT_REGULAR);
-				$items = array_merge($items, $collectionItems);
-			}
-
-			// filter out invalid items, these can appear when subshare entries exist
-			// for a group in which the requested user isn't a member any more
-			$items = array_filter($items, function ($item) {
-				return $item['share_type'] !== self::$shareTypeGroupUserUnique;
-			});
-
-			return self::formatResult($items, $column, $backend);
-		} elseif ($includeCollections && $collectionTypes && in_array('folder', $collectionTypes)) {
-			// FIXME: Thats a dirty hack to improve file sharing performance,
-			// see github issue #10588 for more details
-			// Need to find a solution which works for all back-ends
-			$collectionItems = [];
-			$collectionBackend = self::getBackend('folder');
-			$sharedParents = $collectionBackend->getParents($item, $shareWith, $uidOwner);
-			foreach ($sharedParents as $parent) {
-				$collectionItems[] = $parent;
-			}
-			return self::formatResult($collectionItems, $column, $backend);
-		}
-
-		return [];
-	}
-
-	/**
-=======
->>>>>>> 31b0a44c
 	 * group items with link to the same source
 	 *
 	 * @param array $items
