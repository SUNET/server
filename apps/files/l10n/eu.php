<?php $TRANSLATIONS = array(
"There is no error, the file uploaded with success" => "Ez da arazorik izan, fitxategia ongi igo da",
"The uploaded file exceeds the upload_max_filesize directive in php.ini" => "Igotako fitxategiaren tamaina php.ini-ko upload_max_filesize direktiban adierazitakoa  baino handiagoa da",
"The uploaded file exceeds the MAX_FILE_SIZE directive that was specified in the HTML form" => "Igotako fitxategiaren tamaina HTML inprimakiko MAX_FILESIZE direktiban adierazitakoa baino handiagoa da",
"The uploaded file was only partially uploaded" => "Igotako fitxategiaren zati bat baino gehiago ez da igo",
"No file was uploaded" => "Ez da fitxategirik igo",
"Missing a temporary folder" => "Aldi baterako karpeta falta da",
"Failed to write to disk" => "Errore bat izan da diskoan idazterakoan",
"Files" => "Fitxategiak",
<<<<<<< HEAD
"Size" => "Tamaina",
"Modified" => "Aldatuta",
=======
"Delete" => "Ezabatu",
"already exists" => "dagoeneko existitzen da",
"replace" => "ordeztu",
"cancel" => "ezeztatu",
"replaced" => "ordeztua",
"with" => "honekin",
"undo" => "desegin",
"deleted" => "ezabatuta",
"generating ZIP-file, it may take some time." => "ZIP-fitxategia sortzen ari da, denbora har dezake",
"Unable to upload your file as it is a directory or has 0 bytes" => "Ezin da zure fitxategia igo, karpeta bat da edo 0 byt ditu",
"Upload Error" => "Igotzean errore bat suertatu da",
"Pending" => "Zain",
"Upload cancelled." => "Igoera ezeztatuta",
"Invalid name, '/' is not allowed." => "Baliogabeko izena, '/' ezin da erabili. ",
"Size" => "Tamaina",
"Modified" => "Aldatuta",
"folder" => "karpeta",
"folders" => "Karpetak",
"file" => "fitxategia",
"files" => "fitxategiak",
>>>>>>> 46d6fd15
"File handling" => "Fitxategien kudeaketa",
"Maximum upload size" => "Igo daitekeen gehienezko tamaina",
"max. possible: " => "max, posiblea:",
"Needed for multi-file and folder downloads." => "Beharrezkoa fitxategi-anitz eta karpeten deskargarako.",
"Enable ZIP-download" => "Gaitu ZIP-deskarga",
"0 is unlimited" => "0 mugarik gabe esan nahi du",
"Maximum input size for ZIP files" => "ZIP fitxategien gehienezko tamaina",
"New" => "Berria",
"Text file" => "Testu fitxategia",
"Folder" => "Karpeta",
"From url" => "URLtik",
"Upload" => "Igo",
"Cancel upload" => "Ezeztatu igoera",
"Nothing in here. Upload something!" => "Ez dago ezer. Igo zerbait!",
"Name" => "Izena",
"Share" => "Elkarbanatu",
"Download" => "Deskargatu",
<<<<<<< HEAD
"Delete" => "Ezabatu",
=======
>>>>>>> 46d6fd15
"Upload too large" => "Igotakoa handiegia da",
"The files you are trying to upload exceed the maximum size for file uploads on this server." => "Igotzen saiatzen ari zaren fitxategiak zerbitzari honek igotzeko onartzen duena baino handiagoak dira.",
"Files are being scanned, please wait." => "Fitxategiak eskaneatzen ari da, itxoin mezedez.",
"Current scanning" => "Orain eskaneatzen ari da"
);<|MERGE_RESOLUTION|>--- conflicted
+++ resolved
@@ -7,10 +7,6 @@
 "Missing a temporary folder" => "Aldi baterako karpeta falta da",
 "Failed to write to disk" => "Errore bat izan da diskoan idazterakoan",
 "Files" => "Fitxategiak",
-<<<<<<< HEAD
-"Size" => "Tamaina",
-"Modified" => "Aldatuta",
-=======
 "Delete" => "Ezabatu",
 "already exists" => "dagoeneko existitzen da",
 "replace" => "ordeztu",
@@ -31,7 +27,6 @@
 "folders" => "Karpetak",
 "file" => "fitxategia",
 "files" => "fitxategiak",
->>>>>>> 46d6fd15
 "File handling" => "Fitxategien kudeaketa",
 "Maximum upload size" => "Igo daitekeen gehienezko tamaina",
 "max. possible: " => "max, posiblea:",
@@ -49,10 +44,10 @@
 "Name" => "Izena",
 "Share" => "Elkarbanatu",
 "Download" => "Deskargatu",
-<<<<<<< HEAD
+"Size" => "Tamaina",
+"Modified" => "Aldatuta",
+"Delete all" => "Ezabatu dena",
 "Delete" => "Ezabatu",
-=======
->>>>>>> 46d6fd15
 "Upload too large" => "Igotakoa handiegia da",
 "The files you are trying to upload exceed the maximum size for file uploads on this server." => "Igotzen saiatzen ari zaren fitxategiak zerbitzari honek igotzeko onartzen duena baino handiagoak dira.",
 "Files are being scanned, please wait." => "Fitxategiak eskaneatzen ari da, itxoin mezedez.",
